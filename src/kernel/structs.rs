#![allow(non_camel_case_types, non_snake_case)]

use std::marker::PhantomData;

use crate::co;
use crate::decl::*;
use crate::guard::*;
use crate::kernel::privs::*;
use crate::prelude::*;

/// [`ACL`](https://learn.microsoft.com/en-us/windows/win32/api/winnt/ns-winnt-acl)
/// struct.
#[repr(C)]
#[derive(Default)]
pub struct ACL {
	pub AclRevision: u8,
	pub Sbz1: u8,
	pub AclSize: u16,
	pub AceCount: u16,
	pub Sbz2: u16,
}

/// [`BY_HANDLE_FILE_INFORMATION`](https://learn.microsoft.com/en-us/windows/win32/api/fileapi/ns-fileapi-by_handle_file_information)
/// struct.
#[repr(C)]
#[derive(Default)]
pub struct BY_HANDLE_FILE_INFORMATION {
	pub dwFileAttributes: co::FILE_ATTRIBUTE,
	pub ftCreationTime: FILETIME,
	pub ftLastAccessTime: FILETIME,
	pub ftLastWriteTime: FILETIME,
	pub dwVolumeSerialNumber: u32,
	pub nFileSizeHigh: u32,
	pub nFileSizeLow: u32,
	pub nNumberOfLinks: u32,
	pub nFileIndexHigh: u32,
	pub nFileIndexLow: u32,
}

/// [`CONSOLE_READCONSOLE_CONTROL`](https://learn.microsoft.com/en-us/windows/console/console-readconsole-control)
/// struct.
#[repr(C)]
#[derive(Default)]
pub struct CONSOLE_READCONSOLE_CONTROL {
	pub nLength: u32,
	pub nInitialChars: u32,
	pub dwCtrlWakeupMask: u32,
	pub dwControlKeyState: u32,
}

/// [`DEV_BROADCAST_DEVICEINTERFACE`](https://learn.microsoft.com/en-us/windows/win32/api/dbt/ns-dbt-dev_broadcast_deviceinterface_w)
/// struct.
#[repr(C)]
#[derive(Default)]
pub struct DEV_BROADCAST_DEVICEINTERFACE {
	pub hdr: DEV_BROADCAST_HDR,
	pub dbcc_classguid: GUID,
	dbcc_name: [u16; 1],
}

impl DEV_BROADCAST_DEVICEINTERFACE {
	/// Returns the `dbcc_name` field.
	#[must_use]
	pub fn dbcc_name(&self) -> String {
		unsafe { WString::from_wchars_nullt(self.dbcc_name.as_ptr()) }
			.to_string()
	}
}

/// [`DEV_BROADCAST_HANDLE`](https://learn.microsoft.com/en-us/windows/win32/api/dbt/ns-dbt-dev_broadcast_handle)
/// struct.
#[repr(C)]
pub struct DEV_BROADCAST_HANDLE {
	pub hdr: DEV_BROADCAST_HDR,
	pub dbch_handle: usize,
	pub dbch_hdevnotify: usize, // HDEVNOTIFY
	pub dbch_eventguid: GUID,
	pub dbch_nameoffset: i16,
	pub dbch_data: [u8; 1],
}

/// [`DEV_BROADCAST_HDR`](https://learn.microsoft.com/en-us/windows/win32/api/dbt/ns-dbt-dev_broadcast_hdr)
/// struct.
#[repr(C)]
#[derive(Default, Debug, Clone, Copy, PartialEq, Eq)]
pub struct DEV_BROADCAST_HDR {
	pub dbch_size: u32,
	pub dbch_devicetype: co::DBT_DEVTYP,
	dbch_reserved: u32,
}

/// [`DEV_BROADCAST_OEM`](https://learn.microsoft.com/en-us/windows/win32/api/dbt/ns-dbt-dev_broadcast_oem)
/// struct.
#[repr(C)]
#[derive(Default)]
pub struct DEV_BROADCAST_OEM {
	pub hdr: DEV_BROADCAST_HDR,
	pub dbco_identifier: u32,
	pub dbco_suppfunc: u32,
}

/// [`DEV_BROADCAST_PORT`](https://learn.microsoft.com/en-us/windows/win32/api/dbt/ns-dbt-dev_broadcast_port_w)
/// struct.
#[repr(C)]
#[derive(Default)]
pub struct DEV_BROADCAST_PORT {
	pub hdr: DEV_BROADCAST_HDR,
	dbcp_name: [u16; 1],
}

impl DEV_BROADCAST_PORT {
	/// Returns the `dbcp_name` field.
	#[must_use]
	pub fn dbcp_name(&self) -> String {
		unsafe { WString::from_wchars_nullt(self.dbcp_name.as_ptr()) }
			.to_string()
	}
}

/// [`DEV_BROADCAST_VOLUME`](https://learn.microsoft.com/en-us/windows/win32/api/dbt/ns-dbt-dev_broadcast_volume)
/// struct.
#[derive(Default)]
pub struct DEV_BROADCAST_VOLUME {
	pub hdr: DEV_BROADCAST_HDR,
	pub dbcv_unitmask: u32,
	pub dbcv_flags: co::DBTF,
}

/// [`DISK_SPACE_INFORMATION`](https://learn.microsoft.com/en-us/windows/win32/api/fileapi/ns-fileapi-disk_space_information)
/// struct.
#[repr(C)]
#[derive(Default, Clone, PartialEq, Eq)]
pub struct DISK_SPACE_INFORMATION {
	pub ActualTotalAllocationUnits: u64,
	pub ActualAvailableAllocationUnits: u64,
	pub ActualPoolUnavailableAllocationUnits: u64,
	pub CallerTotalAllocationUnits: u64,
	pub CallerAvailableAllocationUnits: u64,
	pub CallerPoolUnavailableAllocationUnits: u64,
	pub UsedAllocationUnits: u64,
	pub TotalReservedAllocationUnits: u64,
	pub VolumeStorageReserveAllocationUnits: u64,
	pub AvailableCommittedAllocationUnits: u64,
	pub PoolAvailableAllocationUnits: u64,
	pub SectorsPerAllocationUnit: u32,
	pub BytesPerSector: u32,
}

/// [`FILETIME`](https://learn.microsoft.com/en-us/windows/win32/api/minwinbase/ns-minwinbase-filetime)
/// struct.
///
/// Can be converted to [`SYSTEMTIME`](crate::SYSTEMTIME) with
/// [`FileTimeToSystemTime`](crate::FileTimeToSystemTime) function.
#[repr(C)]
#[derive(Default, Clone, Copy, PartialEq, Eq, Hash)]
pub struct FILETIME {
	pub dwLowDateTime: u32,
	pub dwHighDateTime: u32,
}

/// [`GUID`](https://learn.microsoft.com/en-us/windows/win32/api/guiddef/ns-guiddef-guid)
/// struct.
///
/// The [`Default`](std::default::Default) implementation returns `GUID::NULL`
/// (all zeros).
#[repr(C)]
#[derive(Default, Clone, Copy, PartialEq, Eq, Hash)]
pub struct GUID {
	data1: u32,
	data2: u16,
	data3: u16,
	data4: u64,
}

impl std::fmt::Display for GUID {
	fn fmt(&self, f: &mut std::fmt::Formatter<'_>) -> std::fmt::Result {
		write!(f, "{:08x}-{:04x}-{:04x}-{:04x}-{:012x}",
			self.data1, self.data2, self.data3,
			self.data4.swap_bytes() >> 48,
			self.data4.swap_bytes() & 0x0000_ffff_ffff_ffff,
		)
	}
}
impl std::fmt::Debug for GUID {
	fn fmt(&self, f: &mut std::fmt::Formatter<'_>) -> std::fmt::Result {
		std::fmt::Display::fmt(self, f)
	}
}

impl GUID {
	/// Creates a new `GUID` from a representative hex string, which can be
	/// copied straight from standard `GUID` declarations.
	///
	/// # Panics
	///
	/// Panics if the string has an invalid format.
	///
	/// # Examples
	///
	/// ```no_run
	/// use winsafe::{self as w, prelude::*};
	///
	/// let g = w::GUID::new("43826d1e-e718-42ee-bc55-a1e261c37bfe");
	/// ```
	#[must_use]
	pub const fn new(guid_str: &str) -> Self {
		if guid_str.len() != 36 {
			panic!("Bad number of GUID chars.");
		}

		let chs = guid_str.as_bytes();
		let p1 = Self::parse_block([chs[0], chs[1], chs[2], chs[3], chs[4],
			chs[5], chs[6], chs[7]]);
		let p2 = Self::parse_block([chs[9], chs[10], chs[11], chs[12]]);
		let p3 = Self::parse_block([chs[14], chs[15], chs[16], chs[17]]);
		let p4 = Self::parse_block([chs[19], chs[20], chs[21], chs[22]]);
		let p5 = Self::parse_block([chs[24], chs[25], chs[26], chs[27], chs[28],
			chs[29], chs[30], chs[31], chs[32], chs[33], chs[34], chs[35]]);

		Self {
			data1: p1 as _,
			data2: p2 as _,
			data3: p3 as _,
			data4: ((p4 << 48) | p5).swap_bytes(),
		}
	}

	const fn parse_block<const N: usize>(chars: [u8; N]) -> u64 {
		let mut res: u64 = 0;
		let mut idx: usize = 0;
		while idx < N {
			let ch = chars[idx];
			if !Self::valid_char(ch) {
				panic!("Bad GUID char.");
			}
			res += Self::char_to_num(ch) * 16_u64.pow((N - idx - 1) as _);
			idx += 1;
		}
		res
	}

	const fn valid_char(ch: u8) -> bool {
		(ch >= 48 && ch <= 57) // 0-9
			|| (ch >= 65 && ch <= 70) // A-F
			|| (ch >= 97 && ch <= 102) // a-f
	}

	const fn char_to_num(ch: u8) -> u64 {
		if ch >= 48 && ch <= 57 {
			ch as u64 - 48
		} else if ch >= 65 && ch <= 70 {
			ch as u64 - 65 + 10
		} else if ch >= 97 && ch <= 102 {
			ch as u64 - 97 + 10
		} else {
			panic!("Bad GUID char in conversion.");
		}
	}
}

/// [`HEAPLIST32`](https://learn.microsoft.com/en-us/windows/win32/api/tlhelp32/ns-tlhelp32-heaplist32)
/// struct.
#[repr(C)]
pub struct HEAPLIST32 {
	dwSize: usize,
	pub th32ProcessID: u32,
	pub th32HeapID: usize,
	pub dwFlags: co::HF32,
}

impl_default_with_size!(HEAPLIST32, dwSize);

/// [`LANGID`](https://learn.microsoft.com/en-us/windows/win32/intl/language-identifiers)
/// language identifier.
#[repr(transparent)]
#[derive(Debug, Clone, Copy, PartialEq, Eq, Hash)]
pub struct LANGID(u16);

impl_intunderlying!(LANGID, u16);

impl LANGID {
	/// [`LANGID`](crate::LANGID) composed of
	/// [`LANG::NEUTRAL`](crate::co::LANG::NEUTRAL) and
	/// [`SUBLANG::SYS_DEFAULT`](crate::co::SUBLANG::SYS_DEFAULT).
	pub const SYSTEM_DEFAULT: Self = Self::new(co::LANG::NEUTRAL, co::SUBLANG::SYS_DEFAULT);

	/// [`LANGID`](crate::LANGID) composed of
	/// [`LANG::NEUTRAL`](crate::co::LANG::NEUTRAL) and
	/// [`SUBLANG::DEFAULT`](crate::co::SUBLANG::DEFAULT).
	pub const USER_DEFAULT: Self = Self::new(co::LANG::NEUTRAL, co::SUBLANG::DEFAULT);

	/// Creates a new `LANGID`. Originally
	/// [`MAKELANGID`](https://learn.microsoft.com/en-us/windows/win32/api/winnt/nf-winnt-makelangid)
	/// macro.
	#[must_use]
	pub const fn new(lang: co::LANG, sublang: co::SUBLANG) -> Self {
		Self((sublang.raw() << 10) | lang.raw())
	}

	/// Returns the primary language ID. Originally
	/// [`PRIMARYLANGID`](https://learn.microsoft.com/en-us/windows/win32/api/winnt/nf-winnt-primarylangid)
	/// macro.
	#[must_use]
	pub const fn primary_lang_id(self) -> co::LANG {
		unsafe { co::LANG::from_raw(self.0 & 0x3ff) }
	}

	/// Returns the sublanguage ID. Originally
	/// [`SUBLANGID`](https://learn.microsoft.com/en-us/windows/win32/api/winnt/nf-winnt-sublangid)
	/// macro.
	#[must_use]
	pub const fn sub_lang_id(self) -> co::SUBLANG {
		unsafe { co::SUBLANG::from_raw(self.0 >> 10) }
	}
}

/// [`LCID`](https://learn.microsoft.com/en-us/windows/win32/intl/locale-identifiers)
/// locale identifier.
#[repr(transparent)]
#[derive(Debug, Clone, Copy, PartialEq, Eq, Hash)]
pub struct LCID(u32);

impl_intunderlying!(LCID, u32);

impl LCID {
	/// [`LCID`](crate::LCID) composed of
	/// [`LANGID::SYSTEM_DEFAULT`](crate::LANGID::SYSTEM_DEFAULT) and
	/// [`SORT::DEFAULT`](crate::co::SORT::DEFAULT).
	pub const SYSTEM_DEFAULT: Self = Self::new(LANGID::SYSTEM_DEFAULT, co::SORT::DEFAULT);

	/// [`LCID`](crate::LCID) composed of
	/// [`LANGID::USER_DEFAULT`](crate::LANGID::USER_DEFAULT) and
	/// [`SORT::DEFAULT`](crate::co::SORT::DEFAULT).
	pub const USER_DEFAULT: Self = Self::new(LANGID::USER_DEFAULT, co::SORT::DEFAULT);

	/// Creates a new `LCID`. Originally
	/// [`MAKELCID`](https://learn.microsoft.com/en-us/windows/win32/api/winnt/nf-winnt-makelcid)
	/// macro.
	#[must_use]
	pub const fn new(lang_id: LANGID, sort_id: co::SORT) -> Self {
		Self(((sort_id.raw() as u32) << 16) | lang_id.raw() as u32)
	}

	/// Returns the language identifier. Originally
	/// [`LANGIDFROMLCID`](https://learn.microsoft.com/en-us/windows/win32/api/winnt/nf-winnt-langidfromlcid)
	/// macro.
	#[must_use]
	pub const fn lang_id(self) -> LANGID {
		unsafe { LANGID::from_raw(self.raw() as _) }
	}

	/// Returns the sort ID. Originally
	/// [`SORTIDFROMLCID`](https://learn.microsoft.com/en-us/windows/win32/api/winnt/nf-winnt-sortidfromlcid)
	/// macro.
	#[must_use]
	pub const fn sort_id(self) -> co::SORT {
		unsafe { co::SORT::from_raw(((self.raw() >> 16) & 0xf) as _) }
	}
}

/// [`LUID`](https://learn.microsoft.com/en-us/windows/win32/api/ntdef/ns-ntdef-luid)
/// identifier.
#[repr(C)]
#[derive(Debug, Clone, Copy, PartialEq, Eq)]
pub struct LUID {
	LowPart: u32,
	HighPart: i32,
}

impl std::fmt::Display for LUID {
	fn fmt(&self, f: &mut std::fmt::Formatter<'_>) -> std::fmt::Result {
		write!(f, "LUID lo: {:#04x}, hi: {:#04x}", self.low_part(), self.high_part())
	}
}

impl LUID {
	pub const SYSTEM: Self = Self::new(0x3e7, 0x0);
	pub const ANONYMOUS_LOGON: Self = Self::new(0x3e6, 0x0);
	pub const LOCALSERVICE: Self = Self::new(0x3e5, 0x0);
	pub const NETWORKSERVICE: Self = Self::new(0x3e4, 0x0);
	pub const IUSER: Self = Self::new(0x3e3, 0x0);
	pub const PROTECTED_TO_SYSTEM: Self = Self::new(0x3e2, 0x0);

	/// Creates a new `LUID`.
	#[must_use]
	pub const fn new(low_part: u32, high_part: i32) -> Self {
		Self { LowPart: low_part, HighPart: high_part }
	}

	/// Returns the low part.
	#[must_use]
	pub const fn low_part(&self) -> u32 {
		self.LowPart
	}

	/// Returns the high part.
	#[must_use]
	pub const fn high_part(&self) -> i32 {
		self.HighPart
	}
}

/// [`LUID_AND_ATTRIBUTES`](https://learn.microsoft.com/en-us/windows/win32/api/winnt/ns-winnt-luid_and_attributes)
/// struct.
#[repr(C)]
#[derive(Debug, Clone, Copy, PartialEq, Eq)]
pub struct LUID_AND_ATTRIBUTES {
	pub Luid: LUID,
	pub Attributes: co::SE_PRIV_ATTR,
}

impl LUID_AND_ATTRIBUTES {
	/// Constructs a new `LUID_AND_ATTRIBUTES`.
	#[must_use]
	pub const fn new(luid: LUID, attrs: co::SE_PRIV_ATTR) -> Self {
		Self { Luid: luid, Attributes: attrs }
	}
}

/// [`MODULEENTRY32`](https://learn.microsoft.com/en-us/windows/win32/api/tlhelp32/ns-tlhelp32-moduleentry32w)
/// struct.
#[repr(C)]
pub struct MODULEENTRY32 {
	dwSize: u32,
	th32ModuleID: u32,
	pub th32ProcessID: u32,
	pub GlblcntUsage: u32,
	pub ProccntUsage: u32,
	pub modBaseAddr: *mut std::ffi::c_void,
	pub modBaseSize: u32,
	pub hModule: HINSTANCE,
	szModule: [u16; MAX_MODULE_NAME32 + 1],
	szExePath: [u16; MAX_PATH],
}

impl_default_with_size!(MODULEENTRY32, dwSize);

impl MODULEENTRY32 {
	pub_fn_string_arr_get_set!(szModule, set_szModule);
	pub_fn_string_arr_get_set!(szExePath, set_szExePath);
}

/// [`MEMORYSTATUSEX`](https://learn.microsoft.com/en-us/windows/win32/api/sysinfoapi/ns-sysinfoapi-memorystatusex)
/// struct.
#[repr(C)]
pub struct MEMORYSTATUSEX {
	dwLength: u32,
	pub dwMemoryLoad: u32,
	pub ullTotalPhys: u64,
	pub ullAvailPhys: u64,
	pub ullTotalPageFile: u64,
	pub ullAvailPageFile: u64,
	pub ullTotalVirtual: u64,
	pub ullAvailVirtual: u64,
	pub ullAvailExtendedVirtual: u64,
}

impl_default_with_size!(MEMORYSTATUSEX, dwLength);

/// [`OSVERSIONINFOEX`](https://learn.microsoft.com/en-us/windows/win32/api/winnt/ns-winnt-osversioninfoexw)
/// struct.
#[repr(C)]
pub struct OSVERSIONINFOEX {
	dwOSVersionInfoSize: u32,
	pub dwMajorVersion: u32,
	pub dwMinorVersion: u32,
	pub dwBuildNumber: u32,
	pub dwPlatformId: co::VER_PLATFORM,
	szCSDVersion: [u16; 128],
	pub wServicePackMajor: u16,
	pub wServicePackMinor: u16,
	pub wSuiteMask: co::VER_SUITE,
	pub wProductType: co::VER_NT,
	wReserved: u8,
}

impl_default_with_size!(OSVERSIONINFOEX, dwOSVersionInfoSize);

impl OSVERSIONINFOEX {
	pub_fn_string_arr_get_set!(szCSDVersion, set_szCSDVersion);
}

/// [`OVERLAPPED`](https://learn.microsoft.com/en-us/windows/win32/api/minwinbase/ns-minwinbase-overlapped)
/// struct.
#[repr(C)]
pub struct OVERLAPPED {
	pub Internal: usize,
	pub InternalHigh: usize,
	pub Pointer: usize,
	pub hEvent: HEVENT,
}

impl_default!(OVERLAPPED);

/// [`POWERBROADCAST_SETTING`](https://learn.microsoft.com/en-us/windows/win32/api/winuser/ns-winuser-powerbroadcast_setting)
/// struct.
#[repr(C)]
pub struct POWERBROADCAST_SETTING {
	pub PowerSetting: co::POWER_SETTING,
	pub DataLength: u32,
	Data: [u8; 1],
}

impl VariableSized for POWERBROADCAST_SETTING {}

impl POWERBROADCAST_SETTING {
	/// Returns the `Data` field according to `PowerSetting` identifier.
	///
	/// # Panics
	///
	/// Panics if `PowerSetting` identifier is invalid.
	///
	/// # Safety
	///
	/// Make sure the struct contains the correct size and data described by the
	/// `PowerSetting` identifier.
	#[must_use]
	pub unsafe fn data(&self) -> PowerSetting {
		match self.PowerSetting {
			co::POWER_SETTING::ACDC_POWER_SOURCE => PowerSetting::AcDcPowerSource(
				co::SYSTEM_POWER_CONDITION::from_raw(
					std::slice::from_raw_parts(self.Data.as_ptr() as *const _, 1)[0],
				),
			),
			co::POWER_SETTING::BATTERY_PERCENTAGE_REMAINING => PowerSetting::BatteryPercentageRemaining(
				std::slice::from_raw_parts(self.Data.as_ptr() as *const u32, 1)[0] as _
			),
			co::POWER_SETTING::CONSOLE_DISPLAY_STATE => PowerSetting::ConsoleDisplayState(
				co::MONITOR_DISPLAY_STATE::from_raw(
					std::slice::from_raw_parts(self.Data.as_ptr() as *const _, 1)[0],
				),
			),
			co::POWER_SETTING::GLOBAL_USER_PRESENCE => PowerSetting::GlobalUserPresence(
				co::USER_ACTIVITY_PRESENCE::from_raw(
					std::slice::from_raw_parts(self.Data.as_ptr() as *const _, 1)[0],
				),
			),
			co::POWER_SETTING::IDLE_BACKGROUND_TASK => PowerSetting::IdleBackgroundTask,
			co::POWER_SETTING::MONITOR_POWER_ON => PowerSetting::MonitorPowerOn(
<<<<<<< HEAD
				co::MONITOR_DISPLAY_STATE::from_raw(
					std::slice::from_raw_parts(self.Data.as_ptr() as *const _, 1)[0],
				),
=======
				match std::slice::from_raw_parts(self.Data.as_ptr() as *const u32, 1)[0] {
					0 => false,
					_ => true,
				},
>>>>>>> 7d4f5371
			),
			co::POWER_SETTING::POWER_SAVING_STATUS => PowerSetting::PowerSavingStatus(
				match std::slice::from_raw_parts(self.Data.as_ptr() as *const u32, 1)[0] {
					0 => false,
					_ => true,
				},
			),
			co::POWER_SETTING::POWERSCHEME_PERSONALITY => PowerSetting::PowerSchemePersonality(
				std::slice::from_raw_parts(self.Data.as_ptr() as *const co::POWER_SAVINGS, 1)[0],
			),
			co::POWER_SETTING::SESSION_DISPLAY_STATUS => PowerSetting::SessionDisplayStatus(
				co::MONITOR_DISPLAY_STATE::from_raw(
					std::slice::from_raw_parts(self.Data.as_ptr() as *const _, 1)[0],
				),
			),
			co::POWER_SETTING::SESSION_USER_PRESENCE => PowerSetting::SessionUserPresence(
				co::USER_ACTIVITY_PRESENCE::from_raw(
					std::slice::from_raw_parts(self.Data.as_ptr() as *const _, 1)[0],
				),
			),
			co::POWER_SETTING::LIDSWITCH_STATE_CHANGE => PowerSetting::LidSwitchStateChange(
				match std::slice::from_raw_parts(self.Data.as_ptr() as *const u8, 1)[0] {
					0 => PowerSettingLid::Closed,
					_ => PowerSettingLid::Opened,
				},
			),
			co::POWER_SETTING::SYSTEM_AWAYMODE => PowerSetting::SystemAwayMode(
				match std::slice::from_raw_parts(self.Data.as_ptr() as *const u8, 1)[0] {
					0 => PowerSettingAwayMode::Exiting,
					_ => PowerSettingAwayMode::Entering,
				},
			),
			_ => panic!("Invalid co::POWER_SETTING."),
		}
	}
}

/// [`PROCESS_HEAP_ENTRY`](https://learn.microsoft.com/en-us/windows/win32/api/minwinbase/ns-minwinbase-process_heap_entry)
/// struct.
#[repr(C)]
pub struct PROCESS_HEAP_ENTRY {
	pub lpData: *mut std::ffi::c_void,
	pub cbData: u32,
	pub cbOverhead: u8,
	pub iRegionIndex: u8,
	pub wFlags: co::PROCESS_HEAP,
	union0: PROCESS_HEAP_ENTRY_union0,
}

#[repr(C)]
union PROCESS_HEAP_ENTRY_union0 {
	Block: PROCESS_HEAP_ENTRY_Block,
	Region: PROCESS_HEAP_ENTRY_Region,
}

/// [`PROCESS_HEAP_ENTRY`](crate::PROCESS_HEAP_ENTRY) `Block`.
#[repr(C)]
#[derive(Clone, Copy)]
pub struct PROCESS_HEAP_ENTRY_Block {
	pub hMem: *mut std::ffi::c_void,
	dwReserved: [u32; 3],
}

/// [`PROCESS_HEAP_ENTRY`](crate::PROCESS_HEAP_ENTRY) `Region`.
#[repr(C)]
#[derive(Clone, Copy)]
pub struct PROCESS_HEAP_ENTRY_Region {
	pub dwCommittedSize: u32,
	pub dwUnCommittedSize: u32,
	pub lpFirstBlock: *mut std::ffi::c_void,
	pub lpLastBlock: *mut std::ffi::c_void,
}

impl_default!(PROCESS_HEAP_ENTRY);

impl PROCESS_HEAP_ENTRY {
	/// Retrieves the `Block` union field.
	#[must_use]
	pub fn Block(&self) -> Option<&PROCESS_HEAP_ENTRY_Block> {
		if self.wFlags.has(co::PROCESS_HEAP::ENTRY_MOVEABLE) {
			Some(unsafe { &self.union0.Block })
		} else {
			None
		}
	}

	/// Retrieves the `Region` union field.
	#[must_use]
	pub fn Region(&self) -> Option<&PROCESS_HEAP_ENTRY_Region> {
		if self.wFlags.has(co::PROCESS_HEAP::REGION) {
			Some(unsafe { &self.union0.Region })
		} else {
			None
		}
	}
}

/// [`PROCESS_INFORMATION`](https://learn.microsoft.com/en-us/windows/win32/api/processthreadsapi/ns-processthreadsapi-process_information)
/// struct.
#[repr(C)]
pub struct PROCESS_INFORMATION {
	pub hProcess: HPROCESS,
	pub hThread: HTHREAD,
	pub dwProcessId: u32,
	pub dwThreadId: u32,
}

impl_default!(PROCESS_INFORMATION);

/// [`PROCESSENTRY32`](https://learn.microsoft.com/en-us/windows/win32/api/tlhelp32/ns-tlhelp32-processentry32w)
/// struct.
#[repr(C)]
pub struct PROCESSENTRY32 {
	dwSize: u32,
	cntUsage: u32,
	pub th32ProcessID: u32,
	th32DefaultHeapID: u64,
	th32ModuleID: u32,
	pub cntThreads: u32,
	pub th32ParentProcessID: u32,
	pub pcPriClassBase: i32,
	dwFlags: u32,
	szExeFile: [u16; MAX_PATH],
}

impl_default_with_size!(PROCESSENTRY32, dwSize);

impl PROCESSENTRY32 {
	pub_fn_string_arr_get_set!(szExeFile, set_szExeFile);
}

/// [`PROCESSOR_NUMBER`](https://learn.microsoft.com/en-us/windows/win32/api/winnt/ns-winnt-processor_number)
/// struct.
#[repr(C)]
#[derive(Default, Clone, Copy, PartialEq, Eq)]
pub struct PROCESSOR_NUMBER {
	pub Group: u16,
	pub Number: u8,
	Reserved: u8,
}

/// [`SECURITY_ATTRIBUTES`](https://learn.microsoft.com/en-us/previous-versions/windows/desktop/legacy/aa379560(v=vs.85))
/// struct.
#[repr(C)]
pub struct SECURITY_ATTRIBUTES<'a> {
	nLength: u32,
	lpSecurityDescriptor: *mut SECURITY_DESCRIPTOR,
	bInheritHandle: i32,

	_lpSecurityDescriptor: PhantomData<&'a mut SECURITY_DESCRIPTOR>,
}

impl_default_with_size!(SECURITY_ATTRIBUTES, nLength, 'a);

impl<'a> SECURITY_ATTRIBUTES<'a> {
	pub_fn_ptr_get_set!('a, lpSecurityDescriptor, set_lpSecurityDescriptor, SECURITY_DESCRIPTOR);
	pub_fn_bool_get_set!(bInheritHandle, set_bInheritHandle);
}

/// [`SECURITY_DESCRIPTOR`](https://learn.microsoft.com/en-us/windows/win32/api/winnt/ns-winnt-security_descriptor)
/// struct.
#[repr(C)]
pub struct SECURITY_DESCRIPTOR {
	pub Revision: u8,
	pub Sbz1: u8,
	pub Control: co::SE,
	pub Owner: *mut std::ffi::c_void,
	pub Group: *mut std::ffi::c_void,
	pub Sacl: *mut ACL,
	pub Dacl: *mut ACL,
}

impl Default for SECURITY_DESCRIPTOR {
	fn default() -> Self {
		InitializeSecurityDescriptor().unwrap()
	}
}

/// [`SERVICE_TIMECHANGE_INFO`](https://learn.microsoft.com/en-us/windows/win32/api/winsvc/ns-winsvc-service_timechange_info)
/// struct.
#[repr(C)]
#[derive(Default, Clone, Copy, PartialEq, Eq)]
pub struct SERVICE_TIMECHANGE_INFO {
	liNewTime: i64,
	liOldTime: i64,
}

impl SERVICE_TIMECHANGE_INFO {
	/// Returns the `liNewTime` field.
	#[must_use]
	pub const fn liNewTime(&self) -> FILETIME {
		FILETIME {
			dwLowDateTime: LODWORD(self.liNewTime as _),
			dwHighDateTime: HIDWORD(self.liNewTime as _),
		}
	}

	/// Returns the `liOldTime` field.
	#[must_use]
	pub const fn liOldTime(&self) -> FILETIME {
		FILETIME {
			dwLowDateTime: LODWORD(self.liOldTime as _),
			dwHighDateTime: HIDWORD(self.liOldTime as _),
		}
	}

	/// Sets the `liNewTime` field.
	pub fn set_liNewTime(&mut self, ft: FILETIME) {
		self.liNewTime = MAKEQWORD(ft.dwLowDateTime, ft.dwHighDateTime) as _;
	}

	/// Sets the `liOldTime` field.
	pub fn set_liOldTime(&mut self, ft: FILETIME) {
		self.liOldTime = MAKEQWORD(ft.dwLowDateTime, ft.dwHighDateTime) as _;
	}
}

<<<<<<< HEAD
/// [`SERVICE_STATUS`](https://learn.microsoft.com/en-us/windows/win32/api/winsvc/ns-winsvc-service_status)
#[repr(C)]
pub struct SERVICE_STATUS {
	dwServiceType: co::SERVICE_TYPE,
	dwCurrentState: co::SERVICE_STATE,
	dwControlsAccepted: co::SERVICE_ACCEPT,
	dwWin32ExitCode: u32,
	dwServiceSpecificExitCode: u32,
	dwCheckPoint: u32,
	dwWaitPoint: u32,
}

=======
>>>>>>> 7d4f5371
/// [`SID`](https://learn.microsoft.com/en-us/windows/win32/api/winnt/ns-winnt-sid)
/// struct.
///
/// Note that you cannot directly instantiate this
/// [`VariableSized`](crate::prelude::VariableSized) struct, because the
/// `SubAuthority` field is dynamically allocated. There are 3 possible types of
/// allocations:
///
/// * handled by the OS, which yields a [`FreeSidGuard`](crate::guard::FreeSidGuard);
/// * handled by the OS, which yields a [`LocalFreeSidGuard`](crate::guard::LocalFreeSidGuard);
/// * handled by WinSafe, which yields a [`SidGuard`](crate::guard::SidGuard).
#[repr(C)]
pub struct SID {
	pub Revision: u8,
	pub(in crate::kernel) SubAuthorityCount: u8,
	pub IdentifierAuthority: SID_IDENTIFIER_AUTHORITY,
	SubAuthority: [co::RID; 1],
}

impl VariableSized for SID {}

impl std::fmt::Display for SID {
	fn fmt(&self, f: &mut std::fmt::Formatter<'_>) -> std::fmt::Result {
		match ConvertSidToStringSid(self) {
			Ok(name) => write!(f, "{}", name),
			Err(err) => write!(f, "{}", err),
		}
	}
}

impl SID {
	/// Returns the `SubAuthorityCount` field.
	#[must_use]
	pub fn SubAuthorityCount(&self) -> u8 {
		self.SubAuthority().len() as _
	}

	/// Returns the `SubAuthority` field.
	#[must_use]
	pub fn SubAuthority(&self) -> &[co::RID] {
		unsafe {
			std::slice::from_raw_parts(
				self.SubAuthority.as_ptr(), self.SubAuthorityCount as _)
		}
	}
}

/// [`SID_AND_ATTRIBUTES`](https://learn.microsoft.com/en-us/windows/win32/api/winnt/ns-winnt-sid_and_attributes)
/// struct.
#[repr(C)]
#[derive(Clone)]
pub struct SID_AND_ATTRIBUTES<'a> {
	Sid: *mut SID,
	pub Attributes: u32,

	_Sid: PhantomData<&'a mut SID>,
}

impl_default!(SID_AND_ATTRIBUTES, 'a);

impl<'a> SID_AND_ATTRIBUTES<'a> {
	pub_fn_ptr_get_set!('a, Sid, set_Sid, SID);
}

/// [`SID_IDENTIFIER_AUTHORITY`](https://learn.microsoft.com/en-us/windows/win32/api/winnt/ns-winnt-sid_identifier_authority)
/// struct.
#[repr(C)]
#[derive(Debug, PartialEq, Eq, Hash)]
pub struct SID_IDENTIFIER_AUTHORITY {
	pub Value: [u8; 6],
}

impl std::fmt::Display for SID_IDENTIFIER_AUTHORITY {
	fn fmt(&self, f: &mut std::fmt::Formatter<'_>) -> std::fmt::Result {
		std::fmt::Debug::fmt(&self.Value, f) // delegate to array Debug
	}
}

macro_rules! predef_sid_ident_au {
	($name:ident, $val:expr) => {
		/// Predefined `SID_IDENTIFIER_AUTHORITY`. Originally has `SECURITY`
		/// prefix and `AUTHORITY` suffix.
		pub const $name: Self = Self { Value: $val };
	};
}

impl SID_IDENTIFIER_AUTHORITY {
	predef_sid_ident_au!(NULL, [0, 0, 0, 0, 0, 0]);
	predef_sid_ident_au!(WORLD, [0, 0, 0, 0, 0, 1]);
	predef_sid_ident_au!(LOCAL, [0, 0, 0, 0, 0, 2]);
	predef_sid_ident_au!(CREATOR, [0, 0, 0, 0, 0, 3]);
	predef_sid_ident_au!(NON_UNIQUE, [0, 0, 0, 0, 0, 4]);
	predef_sid_ident_au!(RESOURCE_MANAGER, [0, 0, 0, 0, 0, 9]);
	predef_sid_ident_au!(NT, [0, 0, 0, 0, 0, 5]);
	predef_sid_ident_au!(APP_PACKAGE, [0, 0, 0, 0, 0, 15]);
	predef_sid_ident_au!(MANDATORY_LABEL, [0, 0, 0, 0, 0, 16]);
	predef_sid_ident_au!(SCOPED_POLICY_ID, [0, 0, 0, 0, 0, 17]);
	predef_sid_ident_au!(AUTHENTICATION, [0, 0, 0, 0, 0, 18]);
	predef_sid_ident_au!(PROCESS_TRUST, [0, 0, 0, 0, 0, 19]);
}

/// [`STARTUPINFO`](https://learn.microsoft.com/en-us/windows/win32/api/processthreadsapi/ns-processthreadsapi-startupinfow)
/// struct.
#[repr(C)]
pub struct STARTUPINFO<'a, 'b> {
	cb: u32,
	lpReserved: *mut u16,
	lpDesktop: *mut u16,
	lpTitle: *mut u16,
	pub dwX: u32,
	pub dwY: u32,
	pub dwXSize: u32,
	pub dwYSize: u32,
	pub dwXCountChars: u32,
	pub dwYCountChars: u32,
	pub dwFillAttribute: u32,
	pub dwFlags: co::STARTF,
	wShowWindow: u16, // co::SW, should be 32-bit
	cbReserved2: u16,
	lpReserved2: *mut u8,
	pub hStdInput: HPIPE,
	pub hStdOutput: HPIPE,
	pub hStdError: HPIPE,

	_lpDesktop: PhantomData<&'a mut u16>,
	_lpTitle: PhantomData<&'b mut u16>,
}

impl_default_with_size!(STARTUPINFO, cb, 'a, 'b);

impl<'a, 'b> STARTUPINFO<'a, 'b> {
	pub_fn_string_ptr_get_set!('a, lpDesktop, set_lpDesktop);
	pub_fn_string_ptr_get_set!('a, lpTitle, set_lpTitle);

	/// Returns the `wShowWindow` field.
	#[must_use]
	pub const fn wShowWindow(&self) -> co::SW {
		unsafe { co::SW::from_raw(self.wShowWindow as _) }
	}

	/// Sets the `wShowWindow` field.
	pub fn set_wShowWindow(&mut self, val: co::SW) {
		self.wShowWindow = val.raw() as _;
	}
}

/// [`SYSTEM_INFO`](https://learn.microsoft.com/en-us/windows/win32/api/sysinfoapi/ns-sysinfoapi-system_info)
/// struct.
#[repr(C)]
pub struct SYSTEM_INFO {
	pub wProcessorArchitecture: co::PROCESSOR_ARCHITECTURE,
	wReserved: u16,
	pub dwPageSize: u32,
	pub lpMinimumApplicationAddress: *mut std::ffi::c_void,
	pub lpMaximumApplicationAddress: *mut std::ffi::c_void,
	pub dwActiveProcessorMask: usize,
	pub dwNumberOfProcessors: u32,
	pub dwProcessorType: co::PROCESSOR,
	pub dwAllocationGranularity: u32,
	pub wProcessorLevel: u16,
	pub wProcessorRevision: u16,
}

impl_default!(SYSTEM_INFO);

/// [`SYSTEMTIME`](https://learn.microsoft.com/en-us/windows/win32/api/minwinbase/ns-minwinbase-systemtime)
/// struct.
///
/// Can be converted to [`FILETIME`](crate::FILETIME) with
/// [`SystemTimeToFileTime`](crate::SystemTimeToFileTime) function.
#[repr(C)]
#[derive(Default, Clone, PartialEq, Eq)]
pub struct SYSTEMTIME {
	pub wYear: u16,
	pub wMonth: u16,
	pub wDayOfWeek: u16,
	pub wDay: u16,
	pub wHour: u16,
	pub wMinute: u16,
	pub wSecond: u16,
	pub wMilliseconds: u16,
}

/// [`THREADENTRY32`](https://learn.microsoft.com/en-us/windows/win32/api/tlhelp32/ns-tlhelp32-threadentry32)
/// struct.
#[repr(C)]
pub struct THREADENTRY32 {
	dwSize: u32,
	cntUsage: u32,
	pub th32ThreadID: u32,
	pub th32OwnerProcessID: u32,
	pub tpBasePri: i32,
	tpDeltaPri: i32,
	dwFlags: u32,
}

impl_default_with_size!(THREADENTRY32, dwSize);

/// [`TIME_ZONE_INFORMATION`](https://learn.microsoft.com/en-us/windows/win32/api/timezoneapi/ns-timezoneapi-time_zone_information)
/// struct.
#[repr(C)]
#[derive(Default)]
pub struct TIME_ZONE_INFORMATION {
	pub bias: i32,
	standardName: [u16; 32],
	pub standardDate: SYSTEMTIME,
	pub standardBias: i32,
	daylightName: [u16; 32],
	pub daylightDate: SYSTEMTIME,
	pub daylightBias: i32,
}

impl TIME_ZONE_INFORMATION {
	pub_fn_string_arr_get_set!(standardName, set_standardName);
	pub_fn_string_arr_get_set!(daylightName, set_daylightName);
}

/// [`TOKEN_APPCONTAINER_INFORMATION`](https://learn.microsoft.com/en-us/windows/win32/api/winnt/ns-winnt-token_appcontainer_information)
/// struct.
#[repr(C)]
pub struct TOKEN_APPCONTAINER_INFORMATION<'a> {
	TokenAppContainer: *mut SID,

	_TokenAppContainer: PhantomData<&'a mut SID>,
}

impl_default!(TOKEN_APPCONTAINER_INFORMATION, 'a);

impl<'a> TOKEN_APPCONTAINER_INFORMATION<'a> {
	pub_fn_ptr_get_set!('a, TokenAppContainer, set_TokenAppContainer, SID);
}

/// [`TOKEN_DEFAULT_DACL`](https://learn.microsoft.com/en-us/windows/win32/api/winnt/ns-winnt-token_default_dacl)
/// struct.
#[repr(C)]
pub struct TOKEN_DEFAULT_DACL<'a> {
	DefaultDacl: *mut ACL,

	_DefaultDacl: PhantomData<&'a mut ACL>,
}

impl_default!(TOKEN_DEFAULT_DACL, 'a);

impl<'a> TOKEN_DEFAULT_DACL<'a> {
	pub_fn_ptr_get_set!('a, DefaultDacl, set_DefaultDacl, ACL);
}

/// [`TOKEN_ELEVATION`](https://learn.microsoft.com/en-us/windows/win32/api/winnt/ns-winnt-token_elevation)
/// struct.
#[repr(C)]
#[derive(Default)]
pub struct TOKEN_ELEVATION {
	TokenIsElevated: u32,
}

impl TOKEN_ELEVATION {
	pub_fn_bool_get_set!(TokenIsElevated, set_TokenIsElevated);
}

/// [`TOKEN_GROUPS`](https://learn.microsoft.com/en-us/windows/win32/api/winnt/ns-winnt-token_groups)
/// struct.
///
/// Note that you cannot directly instantiate this struct. This is a
/// [`VariableSized`](crate::prelude::VariableSized) struct, managed by
/// [`TokenGroupsGuard`](crate::guard::TokenGroupsGuard).
#[repr(C)]
pub struct TOKEN_GROUPS<'a> {
	pub(in crate::kernel) GroupCount: u32,
	Groups: [SID_AND_ATTRIBUTES<'a>; 1],
}

impl<'a> VariableSized for TOKEN_GROUPS<'a> {}

impl<'a> TOKEN_GROUPS<'a> {
	/// Returns a dynamically allocated
	/// [`TokenGroupsGuard`](crate::guard::TokenGroupsGuard).
	#[must_use]
	pub fn new(groups: &'a [SID_AND_ATTRIBUTES<'a>]) -> TokenGroupsGuard<'a> {
		TokenGroupsGuard::new(groups)
	}

	/// Returns a constant slice over the `Groups` entries.
	#[must_use]
	pub const fn Groups(&self) -> &[SID_AND_ATTRIBUTES<'a>] {
		unsafe {
			std::slice::from_raw_parts(
				self.Groups.as_ptr(),
				self.GroupCount as _,
			)
		}
	}

	/// Returns a mutable slice over the `Groups` entries.
	#[must_use]
	pub fn Groups_mut(&mut self) -> &mut [SID_AND_ATTRIBUTES<'a>] {
		unsafe {
			std::slice::from_raw_parts_mut(
				self.Groups.as_mut_ptr(),
				self.GroupCount as _,
			)
		}
	}
}

/// [`TOKEN_LINKED_TOKEN`](https://learn.microsoft.com/en-us/windows/win32/api/winnt/ns-winnt-token_linked_token)
/// struct.
#[repr(C)]
pub struct TOKEN_LINKED_TOKEN {
	pub LinkedToken: HACCESSTOKEN,
}

impl_default!(TOKEN_LINKED_TOKEN);

/// [`TOKEN_MANDATORY_LABEL`](https://learn.microsoft.com/en-us/windows/win32/api/winnt/ns-winnt-token_mandatory_label)
/// struct.
#[repr(C)]
pub struct TOKEN_MANDATORY_LABEL<'a> {
	pub Label: SID_AND_ATTRIBUTES<'a>,
}

impl_default!(TOKEN_MANDATORY_LABEL, 'a);

/// [`TOKEN_MANDATORY_POLICY`](https://learn.microsoft.com/en-us/windows/win32/api/winnt/ns-winnt-token_mandatory_policy)
/// struct.
#[repr(C)]
pub struct TOKEN_MANDATORY_POLICY {
	pub Policy: co::TOKEN_MANDATORY_POLICY,
}

impl_default!(TOKEN_MANDATORY_POLICY);

/// [`TOKEN_ORIGIN`](https://learn.microsoft.com/en-us/windows/win32/api/winnt/ns-winnt-token_origin)
/// struct.
#[repr(C)]
pub struct TOKEN_ORIGIN {
	pub OriginatingLogonSession: LUID,
}

impl_default!(TOKEN_ORIGIN);

/// [`TOKEN_OWNER`](https://learn.microsoft.com/en-us/windows/win32/api/winnt/ns-winnt-token_owner)
/// struct.
#[repr(C)]
pub struct TOKEN_OWNER<'a> {
	Owner: *mut SID,

	_Owner: PhantomData<&'a mut SID>,
}

impl_default!(TOKEN_OWNER, 'a);

impl<'a> TOKEN_OWNER<'a> {
	pub_fn_ptr_get_set!('a, Owner, set_Owner, SID);
}

/// [`TOKEN_PRIMARY_GROUP`](https://learn.microsoft.com/en-us/windows/win32/api/winnt/ns-winnt-token_primary_group)
/// struct.
#[repr(C)]
pub struct TOKEN_PRIMARY_GROUP<'a> {
	PrimaryGroup: *mut SID,

	_Owner: PhantomData<&'a mut SID>,
}

impl_default!(TOKEN_PRIMARY_GROUP, 'a);

impl<'a> TOKEN_PRIMARY_GROUP<'a> {
	pub_fn_ptr_get_set!('a, PrimaryGroup, set_PrimaryGroup, SID);
}

/// [`TOKEN_PRIVILEGES`](https://learn.microsoft.com/en-us/windows/win32/api/winnt/ns-winnt-token_privileges)
/// struct.
///
/// Note that you cannot directly instantiate this struct. This is a
/// [`VariableSized`](crate::prelude::VariableSized) struct, managed by
/// [`TokenPrivilegesGuard`](crate::guard::TokenPrivilegesGuard).
#[repr(C)]
pub struct TOKEN_PRIVILEGES {
	pub(in crate::kernel) PrivilegeCount: u32,
	Privileges: [LUID_AND_ATTRIBUTES; 1],
}

impl VariableSized for TOKEN_PRIVILEGES {}

impl TOKEN_PRIVILEGES {
	/// Returns a dynamically allocated
	/// [`TokenPrivilegesGuard`](crate::guard::TokenPrivilegesGuard).
	#[must_use]
	pub fn new(privileges: &[LUID_AND_ATTRIBUTES]) -> TokenPrivilegesGuard {
		TokenPrivilegesGuard::new(privileges)
	}

	/// Returns a constant slice over the `Privileges` entries.
	#[must_use]
	pub const fn Privileges(&self) -> &[LUID_AND_ATTRIBUTES] {
		unsafe {
			std::slice::from_raw_parts(
				self.Privileges.as_ptr(),
				self.PrivilegeCount as _,
			)
		}
	}

	/// Returns a mutable slice over the `Privileges` entries.
	#[must_use]
	pub fn Privileges_mut(&mut self) -> &mut [LUID_AND_ATTRIBUTES] {
		unsafe {
			std::slice::from_raw_parts_mut(
				self.Privileges.as_mut_ptr(),
				self.PrivilegeCount as _,
			)
		}
	}
}

/// [`TOKEN_SOURCE`](https://learn.microsoft.com/en-us/windows/win32/api/winnt/ns-winnt-token_source)
/// struct.
#[repr(C)]
#[derive(PartialEq, Eq)]
pub struct TOKEN_SOURCE {
	pub SourceName: [i8; TOKEN_SOURCE_LENGTH],
	pub SourceIdentifier: LUID,
}

impl_default!(TOKEN_SOURCE);

/// [`TOKEN_STATISTICS`](https://learn.microsoft.com/en-us/windows/win32/api/winnt/ns-winnt-token_statistics)
/// struct.
#[repr(C)]
pub struct TOKEN_STATISTICS {
	pub TokenId: LUID,
	pub AuthenticationId: LUID,
	pub ExpirationTime: i64,
	pub TokenType: co::TOKEN_TYPE,
	pub ImpersonationLevel: co::SECURITY_IMPERSONATION,
	pub DynamicCharged: u32,
	pub DynamicAvailable: u32,
	pub GroupCount: u32,
	pub PrivilegeCount: u32,
	pub ModifiedId: LUID,
}

impl_default!(TOKEN_STATISTICS);

/// [`TOKEN_USER`](https://learn.microsoft.com/en-us/windows/win32/api/winnt/ns-winnt-token_user)
/// struct.
#[repr(C)]
#[derive(Default)]
pub struct TOKEN_USER<'a> {
	pub User: SID_AND_ATTRIBUTES<'a>,
}

/// [`VALENT`](https://learn.microsoft.com/en-us/windows/win32/api/winreg/ns-winreg-valentw)
/// struct.
#[repr(C)]
#[derive(Clone)]
pub struct VALENT {
	pub ve_valuename: *mut u16,
	pub ve_valuelen: u32,
	pub ve_valueptr: usize,
	pub ve_type: co::REG,
}

impl_default!(VALENT);

impl VALENT {
	/// Returns a projection over `src`, delimited by `ve_valueptr` and
	/// `ve_valuelen` fields.
	pub unsafe fn buf_projection<'a>(&'a self, src: &'a [u8]) -> &'a [u8] {
		let proj_idx = self.ve_valueptr - src.as_ptr() as usize;
		let proj_past_idx = proj_idx + self.ve_valuelen as usize;
		&src[proj_idx..proj_past_idx]
	}
}

/// [`WIN32_FIND_DATA`](https://learn.microsoft.com/en-us/windows/win32/api/minwinbase/ns-minwinbase-win32_find_dataw)
/// struct.
#[repr(C)]
pub struct WIN32_FIND_DATA {
	pub dwFileAttributes: co::FILE_ATTRIBUTE,
	pub ftCreationTime: FILETIME,
	pub ftLastAccessTime: FILETIME,
	pub tLastWriteTime: FILETIME,
	nFileSizeHigh: u32,
	nFileSizeLow: u32,
	dwReserved0: u32,
	dwReserved1: u32,
	cFileName: [u16; MAX_PATH],
	cAlternateFileName: [u16; 14],
}

impl_default!(WIN32_FIND_DATA);

impl WIN32_FIND_DATA {
	pub_fn_string_arr_get_set!(cFileName, set_cFileName);
	pub_fn_string_arr_get_set!(cAlternateFileName, set_cAlternateFileName);

	/// Returns the nFileSizeHigh and nFileSizeLow fields.
	#[must_use]
	pub const fn nFileSize(&self) -> u64 {
		MAKEQWORD(self.nFileSizeLow, self.nFileSizeHigh)
	}
}

/// [`WTSSESSION_NOTIFICATION`](https://learn.microsoft.com/en-us/windows/win32/api/winuser/ns-winuser-wtssession_notification)
/// struct.
#[repr(C)]
#[derive(Default, Clone, Copy, PartialEq)]
pub struct WTSSESSION_NOTIFICATION {
	pub cbSize: u32,
	pub dwSessionId: u32,
}
<|MERGE_RESOLUTION|>--- conflicted
+++ resolved
@@ -1,1293 +1,1287 @@
-#![allow(non_camel_case_types, non_snake_case)]
-
-use std::marker::PhantomData;
-
-use crate::co;
-use crate::decl::*;
-use crate::guard::*;
-use crate::kernel::privs::*;
-use crate::prelude::*;
-
-/// [`ACL`](https://learn.microsoft.com/en-us/windows/win32/api/winnt/ns-winnt-acl)
-/// struct.
-#[repr(C)]
-#[derive(Default)]
-pub struct ACL {
-	pub AclRevision: u8,
-	pub Sbz1: u8,
-	pub AclSize: u16,
-	pub AceCount: u16,
-	pub Sbz2: u16,
-}
-
-/// [`BY_HANDLE_FILE_INFORMATION`](https://learn.microsoft.com/en-us/windows/win32/api/fileapi/ns-fileapi-by_handle_file_information)
-/// struct.
-#[repr(C)]
-#[derive(Default)]
-pub struct BY_HANDLE_FILE_INFORMATION {
-	pub dwFileAttributes: co::FILE_ATTRIBUTE,
-	pub ftCreationTime: FILETIME,
-	pub ftLastAccessTime: FILETIME,
-	pub ftLastWriteTime: FILETIME,
-	pub dwVolumeSerialNumber: u32,
-	pub nFileSizeHigh: u32,
-	pub nFileSizeLow: u32,
-	pub nNumberOfLinks: u32,
-	pub nFileIndexHigh: u32,
-	pub nFileIndexLow: u32,
-}
-
-/// [`CONSOLE_READCONSOLE_CONTROL`](https://learn.microsoft.com/en-us/windows/console/console-readconsole-control)
-/// struct.
-#[repr(C)]
-#[derive(Default)]
-pub struct CONSOLE_READCONSOLE_CONTROL {
-	pub nLength: u32,
-	pub nInitialChars: u32,
-	pub dwCtrlWakeupMask: u32,
-	pub dwControlKeyState: u32,
-}
-
-/// [`DEV_BROADCAST_DEVICEINTERFACE`](https://learn.microsoft.com/en-us/windows/win32/api/dbt/ns-dbt-dev_broadcast_deviceinterface_w)
-/// struct.
-#[repr(C)]
-#[derive(Default)]
-pub struct DEV_BROADCAST_DEVICEINTERFACE {
-	pub hdr: DEV_BROADCAST_HDR,
-	pub dbcc_classguid: GUID,
-	dbcc_name: [u16; 1],
-}
-
-impl DEV_BROADCAST_DEVICEINTERFACE {
-	/// Returns the `dbcc_name` field.
-	#[must_use]
-	pub fn dbcc_name(&self) -> String {
-		unsafe { WString::from_wchars_nullt(self.dbcc_name.as_ptr()) }
-			.to_string()
-	}
-}
-
-/// [`DEV_BROADCAST_HANDLE`](https://learn.microsoft.com/en-us/windows/win32/api/dbt/ns-dbt-dev_broadcast_handle)
-/// struct.
-#[repr(C)]
-pub struct DEV_BROADCAST_HANDLE {
-	pub hdr: DEV_BROADCAST_HDR,
-	pub dbch_handle: usize,
-	pub dbch_hdevnotify: usize, // HDEVNOTIFY
-	pub dbch_eventguid: GUID,
-	pub dbch_nameoffset: i16,
-	pub dbch_data: [u8; 1],
-}
-
-/// [`DEV_BROADCAST_HDR`](https://learn.microsoft.com/en-us/windows/win32/api/dbt/ns-dbt-dev_broadcast_hdr)
-/// struct.
-#[repr(C)]
-#[derive(Default, Debug, Clone, Copy, PartialEq, Eq)]
-pub struct DEV_BROADCAST_HDR {
-	pub dbch_size: u32,
-	pub dbch_devicetype: co::DBT_DEVTYP,
-	dbch_reserved: u32,
-}
-
-/// [`DEV_BROADCAST_OEM`](https://learn.microsoft.com/en-us/windows/win32/api/dbt/ns-dbt-dev_broadcast_oem)
-/// struct.
-#[repr(C)]
-#[derive(Default)]
-pub struct DEV_BROADCAST_OEM {
-	pub hdr: DEV_BROADCAST_HDR,
-	pub dbco_identifier: u32,
-	pub dbco_suppfunc: u32,
-}
-
-/// [`DEV_BROADCAST_PORT`](https://learn.microsoft.com/en-us/windows/win32/api/dbt/ns-dbt-dev_broadcast_port_w)
-/// struct.
-#[repr(C)]
-#[derive(Default)]
-pub struct DEV_BROADCAST_PORT {
-	pub hdr: DEV_BROADCAST_HDR,
-	dbcp_name: [u16; 1],
-}
-
-impl DEV_BROADCAST_PORT {
-	/// Returns the `dbcp_name` field.
-	#[must_use]
-	pub fn dbcp_name(&self) -> String {
-		unsafe { WString::from_wchars_nullt(self.dbcp_name.as_ptr()) }
-			.to_string()
-	}
-}
-
-/// [`DEV_BROADCAST_VOLUME`](https://learn.microsoft.com/en-us/windows/win32/api/dbt/ns-dbt-dev_broadcast_volume)
-/// struct.
-#[derive(Default)]
-pub struct DEV_BROADCAST_VOLUME {
-	pub hdr: DEV_BROADCAST_HDR,
-	pub dbcv_unitmask: u32,
-	pub dbcv_flags: co::DBTF,
-}
-
-/// [`DISK_SPACE_INFORMATION`](https://learn.microsoft.com/en-us/windows/win32/api/fileapi/ns-fileapi-disk_space_information)
-/// struct.
-#[repr(C)]
-#[derive(Default, Clone, PartialEq, Eq)]
-pub struct DISK_SPACE_INFORMATION {
-	pub ActualTotalAllocationUnits: u64,
-	pub ActualAvailableAllocationUnits: u64,
-	pub ActualPoolUnavailableAllocationUnits: u64,
-	pub CallerTotalAllocationUnits: u64,
-	pub CallerAvailableAllocationUnits: u64,
-	pub CallerPoolUnavailableAllocationUnits: u64,
-	pub UsedAllocationUnits: u64,
-	pub TotalReservedAllocationUnits: u64,
-	pub VolumeStorageReserveAllocationUnits: u64,
-	pub AvailableCommittedAllocationUnits: u64,
-	pub PoolAvailableAllocationUnits: u64,
-	pub SectorsPerAllocationUnit: u32,
-	pub BytesPerSector: u32,
-}
-
-/// [`FILETIME`](https://learn.microsoft.com/en-us/windows/win32/api/minwinbase/ns-minwinbase-filetime)
-/// struct.
-///
-/// Can be converted to [`SYSTEMTIME`](crate::SYSTEMTIME) with
-/// [`FileTimeToSystemTime`](crate::FileTimeToSystemTime) function.
-#[repr(C)]
-#[derive(Default, Clone, Copy, PartialEq, Eq, Hash)]
-pub struct FILETIME {
-	pub dwLowDateTime: u32,
-	pub dwHighDateTime: u32,
-}
-
-/// [`GUID`](https://learn.microsoft.com/en-us/windows/win32/api/guiddef/ns-guiddef-guid)
-/// struct.
-///
-/// The [`Default`](std::default::Default) implementation returns `GUID::NULL`
-/// (all zeros).
-#[repr(C)]
-#[derive(Default, Clone, Copy, PartialEq, Eq, Hash)]
-pub struct GUID {
-	data1: u32,
-	data2: u16,
-	data3: u16,
-	data4: u64,
-}
-
-impl std::fmt::Display for GUID {
-	fn fmt(&self, f: &mut std::fmt::Formatter<'_>) -> std::fmt::Result {
-		write!(f, "{:08x}-{:04x}-{:04x}-{:04x}-{:012x}",
-			self.data1, self.data2, self.data3,
-			self.data4.swap_bytes() >> 48,
-			self.data4.swap_bytes() & 0x0000_ffff_ffff_ffff,
-		)
-	}
-}
-impl std::fmt::Debug for GUID {
-	fn fmt(&self, f: &mut std::fmt::Formatter<'_>) -> std::fmt::Result {
-		std::fmt::Display::fmt(self, f)
-	}
-}
-
-impl GUID {
-	/// Creates a new `GUID` from a representative hex string, which can be
-	/// copied straight from standard `GUID` declarations.
-	///
-	/// # Panics
-	///
-	/// Panics if the string has an invalid format.
-	///
-	/// # Examples
-	///
-	/// ```no_run
-	/// use winsafe::{self as w, prelude::*};
-	///
-	/// let g = w::GUID::new("43826d1e-e718-42ee-bc55-a1e261c37bfe");
-	/// ```
-	#[must_use]
-	pub const fn new(guid_str: &str) -> Self {
-		if guid_str.len() != 36 {
-			panic!("Bad number of GUID chars.");
-		}
-
-		let chs = guid_str.as_bytes();
-		let p1 = Self::parse_block([chs[0], chs[1], chs[2], chs[3], chs[4],
-			chs[5], chs[6], chs[7]]);
-		let p2 = Self::parse_block([chs[9], chs[10], chs[11], chs[12]]);
-		let p3 = Self::parse_block([chs[14], chs[15], chs[16], chs[17]]);
-		let p4 = Self::parse_block([chs[19], chs[20], chs[21], chs[22]]);
-		let p5 = Self::parse_block([chs[24], chs[25], chs[26], chs[27], chs[28],
-			chs[29], chs[30], chs[31], chs[32], chs[33], chs[34], chs[35]]);
-
-		Self {
-			data1: p1 as _,
-			data2: p2 as _,
-			data3: p3 as _,
-			data4: ((p4 << 48) | p5).swap_bytes(),
-		}
-	}
-
-	const fn parse_block<const N: usize>(chars: [u8; N]) -> u64 {
-		let mut res: u64 = 0;
-		let mut idx: usize = 0;
-		while idx < N {
-			let ch = chars[idx];
-			if !Self::valid_char(ch) {
-				panic!("Bad GUID char.");
-			}
-			res += Self::char_to_num(ch) * 16_u64.pow((N - idx - 1) as _);
-			idx += 1;
-		}
-		res
-	}
-
-	const fn valid_char(ch: u8) -> bool {
-		(ch >= 48 && ch <= 57) // 0-9
-			|| (ch >= 65 && ch <= 70) // A-F
-			|| (ch >= 97 && ch <= 102) // a-f
-	}
-
-	const fn char_to_num(ch: u8) -> u64 {
-		if ch >= 48 && ch <= 57 {
-			ch as u64 - 48
-		} else if ch >= 65 && ch <= 70 {
-			ch as u64 - 65 + 10
-		} else if ch >= 97 && ch <= 102 {
-			ch as u64 - 97 + 10
-		} else {
-			panic!("Bad GUID char in conversion.");
-		}
-	}
-}
-
-/// [`HEAPLIST32`](https://learn.microsoft.com/en-us/windows/win32/api/tlhelp32/ns-tlhelp32-heaplist32)
-/// struct.
-#[repr(C)]
-pub struct HEAPLIST32 {
-	dwSize: usize,
-	pub th32ProcessID: u32,
-	pub th32HeapID: usize,
-	pub dwFlags: co::HF32,
-}
-
-impl_default_with_size!(HEAPLIST32, dwSize);
-
-/// [`LANGID`](https://learn.microsoft.com/en-us/windows/win32/intl/language-identifiers)
-/// language identifier.
-#[repr(transparent)]
-#[derive(Debug, Clone, Copy, PartialEq, Eq, Hash)]
-pub struct LANGID(u16);
-
-impl_intunderlying!(LANGID, u16);
-
-impl LANGID {
-	/// [`LANGID`](crate::LANGID) composed of
-	/// [`LANG::NEUTRAL`](crate::co::LANG::NEUTRAL) and
-	/// [`SUBLANG::SYS_DEFAULT`](crate::co::SUBLANG::SYS_DEFAULT).
-	pub const SYSTEM_DEFAULT: Self = Self::new(co::LANG::NEUTRAL, co::SUBLANG::SYS_DEFAULT);
-
-	/// [`LANGID`](crate::LANGID) composed of
-	/// [`LANG::NEUTRAL`](crate::co::LANG::NEUTRAL) and
-	/// [`SUBLANG::DEFAULT`](crate::co::SUBLANG::DEFAULT).
-	pub const USER_DEFAULT: Self = Self::new(co::LANG::NEUTRAL, co::SUBLANG::DEFAULT);
-
-	/// Creates a new `LANGID`. Originally
-	/// [`MAKELANGID`](https://learn.microsoft.com/en-us/windows/win32/api/winnt/nf-winnt-makelangid)
-	/// macro.
-	#[must_use]
-	pub const fn new(lang: co::LANG, sublang: co::SUBLANG) -> Self {
-		Self((sublang.raw() << 10) | lang.raw())
-	}
-
-	/// Returns the primary language ID. Originally
-	/// [`PRIMARYLANGID`](https://learn.microsoft.com/en-us/windows/win32/api/winnt/nf-winnt-primarylangid)
-	/// macro.
-	#[must_use]
-	pub const fn primary_lang_id(self) -> co::LANG {
-		unsafe { co::LANG::from_raw(self.0 & 0x3ff) }
-	}
-
-	/// Returns the sublanguage ID. Originally
-	/// [`SUBLANGID`](https://learn.microsoft.com/en-us/windows/win32/api/winnt/nf-winnt-sublangid)
-	/// macro.
-	#[must_use]
-	pub const fn sub_lang_id(self) -> co::SUBLANG {
-		unsafe { co::SUBLANG::from_raw(self.0 >> 10) }
-	}
-}
-
-/// [`LCID`](https://learn.microsoft.com/en-us/windows/win32/intl/locale-identifiers)
-/// locale identifier.
-#[repr(transparent)]
-#[derive(Debug, Clone, Copy, PartialEq, Eq, Hash)]
-pub struct LCID(u32);
-
-impl_intunderlying!(LCID, u32);
-
-impl LCID {
-	/// [`LCID`](crate::LCID) composed of
-	/// [`LANGID::SYSTEM_DEFAULT`](crate::LANGID::SYSTEM_DEFAULT) and
-	/// [`SORT::DEFAULT`](crate::co::SORT::DEFAULT).
-	pub const SYSTEM_DEFAULT: Self = Self::new(LANGID::SYSTEM_DEFAULT, co::SORT::DEFAULT);
-
-	/// [`LCID`](crate::LCID) composed of
-	/// [`LANGID::USER_DEFAULT`](crate::LANGID::USER_DEFAULT) and
-	/// [`SORT::DEFAULT`](crate::co::SORT::DEFAULT).
-	pub const USER_DEFAULT: Self = Self::new(LANGID::USER_DEFAULT, co::SORT::DEFAULT);
-
-	/// Creates a new `LCID`. Originally
-	/// [`MAKELCID`](https://learn.microsoft.com/en-us/windows/win32/api/winnt/nf-winnt-makelcid)
-	/// macro.
-	#[must_use]
-	pub const fn new(lang_id: LANGID, sort_id: co::SORT) -> Self {
-		Self(((sort_id.raw() as u32) << 16) | lang_id.raw() as u32)
-	}
-
-	/// Returns the language identifier. Originally
-	/// [`LANGIDFROMLCID`](https://learn.microsoft.com/en-us/windows/win32/api/winnt/nf-winnt-langidfromlcid)
-	/// macro.
-	#[must_use]
-	pub const fn lang_id(self) -> LANGID {
-		unsafe { LANGID::from_raw(self.raw() as _) }
-	}
-
-	/// Returns the sort ID. Originally
-	/// [`SORTIDFROMLCID`](https://learn.microsoft.com/en-us/windows/win32/api/winnt/nf-winnt-sortidfromlcid)
-	/// macro.
-	#[must_use]
-	pub const fn sort_id(self) -> co::SORT {
-		unsafe { co::SORT::from_raw(((self.raw() >> 16) & 0xf) as _) }
-	}
-}
-
-/// [`LUID`](https://learn.microsoft.com/en-us/windows/win32/api/ntdef/ns-ntdef-luid)
-/// identifier.
-#[repr(C)]
-#[derive(Debug, Clone, Copy, PartialEq, Eq)]
-pub struct LUID {
-	LowPart: u32,
-	HighPart: i32,
-}
-
-impl std::fmt::Display for LUID {
-	fn fmt(&self, f: &mut std::fmt::Formatter<'_>) -> std::fmt::Result {
-		write!(f, "LUID lo: {:#04x}, hi: {:#04x}", self.low_part(), self.high_part())
-	}
-}
-
-impl LUID {
-	pub const SYSTEM: Self = Self::new(0x3e7, 0x0);
-	pub const ANONYMOUS_LOGON: Self = Self::new(0x3e6, 0x0);
-	pub const LOCALSERVICE: Self = Self::new(0x3e5, 0x0);
-	pub const NETWORKSERVICE: Self = Self::new(0x3e4, 0x0);
-	pub const IUSER: Self = Self::new(0x3e3, 0x0);
-	pub const PROTECTED_TO_SYSTEM: Self = Self::new(0x3e2, 0x0);
-
-	/// Creates a new `LUID`.
-	#[must_use]
-	pub const fn new(low_part: u32, high_part: i32) -> Self {
-		Self { LowPart: low_part, HighPart: high_part }
-	}
-
-	/// Returns the low part.
-	#[must_use]
-	pub const fn low_part(&self) -> u32 {
-		self.LowPart
-	}
-
-	/// Returns the high part.
-	#[must_use]
-	pub const fn high_part(&self) -> i32 {
-		self.HighPart
-	}
-}
-
-/// [`LUID_AND_ATTRIBUTES`](https://learn.microsoft.com/en-us/windows/win32/api/winnt/ns-winnt-luid_and_attributes)
-/// struct.
-#[repr(C)]
-#[derive(Debug, Clone, Copy, PartialEq, Eq)]
-pub struct LUID_AND_ATTRIBUTES {
-	pub Luid: LUID,
-	pub Attributes: co::SE_PRIV_ATTR,
-}
-
-impl LUID_AND_ATTRIBUTES {
-	/// Constructs a new `LUID_AND_ATTRIBUTES`.
-	#[must_use]
-	pub const fn new(luid: LUID, attrs: co::SE_PRIV_ATTR) -> Self {
-		Self { Luid: luid, Attributes: attrs }
-	}
-}
-
-/// [`MODULEENTRY32`](https://learn.microsoft.com/en-us/windows/win32/api/tlhelp32/ns-tlhelp32-moduleentry32w)
-/// struct.
-#[repr(C)]
-pub struct MODULEENTRY32 {
-	dwSize: u32,
-	th32ModuleID: u32,
-	pub th32ProcessID: u32,
-	pub GlblcntUsage: u32,
-	pub ProccntUsage: u32,
-	pub modBaseAddr: *mut std::ffi::c_void,
-	pub modBaseSize: u32,
-	pub hModule: HINSTANCE,
-	szModule: [u16; MAX_MODULE_NAME32 + 1],
-	szExePath: [u16; MAX_PATH],
-}
-
-impl_default_with_size!(MODULEENTRY32, dwSize);
-
-impl MODULEENTRY32 {
-	pub_fn_string_arr_get_set!(szModule, set_szModule);
-	pub_fn_string_arr_get_set!(szExePath, set_szExePath);
-}
-
-/// [`MEMORYSTATUSEX`](https://learn.microsoft.com/en-us/windows/win32/api/sysinfoapi/ns-sysinfoapi-memorystatusex)
-/// struct.
-#[repr(C)]
-pub struct MEMORYSTATUSEX {
-	dwLength: u32,
-	pub dwMemoryLoad: u32,
-	pub ullTotalPhys: u64,
-	pub ullAvailPhys: u64,
-	pub ullTotalPageFile: u64,
-	pub ullAvailPageFile: u64,
-	pub ullTotalVirtual: u64,
-	pub ullAvailVirtual: u64,
-	pub ullAvailExtendedVirtual: u64,
-}
-
-impl_default_with_size!(MEMORYSTATUSEX, dwLength);
-
-/// [`OSVERSIONINFOEX`](https://learn.microsoft.com/en-us/windows/win32/api/winnt/ns-winnt-osversioninfoexw)
-/// struct.
-#[repr(C)]
-pub struct OSVERSIONINFOEX {
-	dwOSVersionInfoSize: u32,
-	pub dwMajorVersion: u32,
-	pub dwMinorVersion: u32,
-	pub dwBuildNumber: u32,
-	pub dwPlatformId: co::VER_PLATFORM,
-	szCSDVersion: [u16; 128],
-	pub wServicePackMajor: u16,
-	pub wServicePackMinor: u16,
-	pub wSuiteMask: co::VER_SUITE,
-	pub wProductType: co::VER_NT,
-	wReserved: u8,
-}
-
-impl_default_with_size!(OSVERSIONINFOEX, dwOSVersionInfoSize);
-
-impl OSVERSIONINFOEX {
-	pub_fn_string_arr_get_set!(szCSDVersion, set_szCSDVersion);
-}
-
-/// [`OVERLAPPED`](https://learn.microsoft.com/en-us/windows/win32/api/minwinbase/ns-minwinbase-overlapped)
-/// struct.
-#[repr(C)]
-pub struct OVERLAPPED {
-	pub Internal: usize,
-	pub InternalHigh: usize,
-	pub Pointer: usize,
-	pub hEvent: HEVENT,
-}
-
-impl_default!(OVERLAPPED);
-
-/// [`POWERBROADCAST_SETTING`](https://learn.microsoft.com/en-us/windows/win32/api/winuser/ns-winuser-powerbroadcast_setting)
-/// struct.
-#[repr(C)]
-pub struct POWERBROADCAST_SETTING {
-	pub PowerSetting: co::POWER_SETTING,
-	pub DataLength: u32,
-	Data: [u8; 1],
-}
-
-impl VariableSized for POWERBROADCAST_SETTING {}
-
-impl POWERBROADCAST_SETTING {
-	/// Returns the `Data` field according to `PowerSetting` identifier.
-	///
-	/// # Panics
-	///
-	/// Panics if `PowerSetting` identifier is invalid.
-	///
-	/// # Safety
-	///
-	/// Make sure the struct contains the correct size and data described by the
-	/// `PowerSetting` identifier.
-	#[must_use]
-	pub unsafe fn data(&self) -> PowerSetting {
-		match self.PowerSetting {
-			co::POWER_SETTING::ACDC_POWER_SOURCE => PowerSetting::AcDcPowerSource(
-				co::SYSTEM_POWER_CONDITION::from_raw(
-					std::slice::from_raw_parts(self.Data.as_ptr() as *const _, 1)[0],
-				),
-			),
-			co::POWER_SETTING::BATTERY_PERCENTAGE_REMAINING => PowerSetting::BatteryPercentageRemaining(
-				std::slice::from_raw_parts(self.Data.as_ptr() as *const u32, 1)[0] as _
-			),
-			co::POWER_SETTING::CONSOLE_DISPLAY_STATE => PowerSetting::ConsoleDisplayState(
-				co::MONITOR_DISPLAY_STATE::from_raw(
-					std::slice::from_raw_parts(self.Data.as_ptr() as *const _, 1)[0],
-				),
-			),
-			co::POWER_SETTING::GLOBAL_USER_PRESENCE => PowerSetting::GlobalUserPresence(
-				co::USER_ACTIVITY_PRESENCE::from_raw(
-					std::slice::from_raw_parts(self.Data.as_ptr() as *const _, 1)[0],
-				),
-			),
-			co::POWER_SETTING::IDLE_BACKGROUND_TASK => PowerSetting::IdleBackgroundTask,
-			co::POWER_SETTING::MONITOR_POWER_ON => PowerSetting::MonitorPowerOn(
-<<<<<<< HEAD
-				co::MONITOR_DISPLAY_STATE::from_raw(
-					std::slice::from_raw_parts(self.Data.as_ptr() as *const _, 1)[0],
-				),
-=======
-				match std::slice::from_raw_parts(self.Data.as_ptr() as *const u32, 1)[0] {
-					0 => false,
-					_ => true,
-				},
->>>>>>> 7d4f5371
-			),
-			co::POWER_SETTING::POWER_SAVING_STATUS => PowerSetting::PowerSavingStatus(
-				match std::slice::from_raw_parts(self.Data.as_ptr() as *const u32, 1)[0] {
-					0 => false,
-					_ => true,
-				},
-			),
-			co::POWER_SETTING::POWERSCHEME_PERSONALITY => PowerSetting::PowerSchemePersonality(
-				std::slice::from_raw_parts(self.Data.as_ptr() as *const co::POWER_SAVINGS, 1)[0],
-			),
-			co::POWER_SETTING::SESSION_DISPLAY_STATUS => PowerSetting::SessionDisplayStatus(
-				co::MONITOR_DISPLAY_STATE::from_raw(
-					std::slice::from_raw_parts(self.Data.as_ptr() as *const _, 1)[0],
-				),
-			),
-			co::POWER_SETTING::SESSION_USER_PRESENCE => PowerSetting::SessionUserPresence(
-				co::USER_ACTIVITY_PRESENCE::from_raw(
-					std::slice::from_raw_parts(self.Data.as_ptr() as *const _, 1)[0],
-				),
-			),
-			co::POWER_SETTING::LIDSWITCH_STATE_CHANGE => PowerSetting::LidSwitchStateChange(
-				match std::slice::from_raw_parts(self.Data.as_ptr() as *const u8, 1)[0] {
-					0 => PowerSettingLid::Closed,
-					_ => PowerSettingLid::Opened,
-				},
-			),
-			co::POWER_SETTING::SYSTEM_AWAYMODE => PowerSetting::SystemAwayMode(
-				match std::slice::from_raw_parts(self.Data.as_ptr() as *const u8, 1)[0] {
-					0 => PowerSettingAwayMode::Exiting,
-					_ => PowerSettingAwayMode::Entering,
-				},
-			),
-			_ => panic!("Invalid co::POWER_SETTING."),
-		}
-	}
-}
-
-/// [`PROCESS_HEAP_ENTRY`](https://learn.microsoft.com/en-us/windows/win32/api/minwinbase/ns-minwinbase-process_heap_entry)
-/// struct.
-#[repr(C)]
-pub struct PROCESS_HEAP_ENTRY {
-	pub lpData: *mut std::ffi::c_void,
-	pub cbData: u32,
-	pub cbOverhead: u8,
-	pub iRegionIndex: u8,
-	pub wFlags: co::PROCESS_HEAP,
-	union0: PROCESS_HEAP_ENTRY_union0,
-}
-
-#[repr(C)]
-union PROCESS_HEAP_ENTRY_union0 {
-	Block: PROCESS_HEAP_ENTRY_Block,
-	Region: PROCESS_HEAP_ENTRY_Region,
-}
-
-/// [`PROCESS_HEAP_ENTRY`](crate::PROCESS_HEAP_ENTRY) `Block`.
-#[repr(C)]
-#[derive(Clone, Copy)]
-pub struct PROCESS_HEAP_ENTRY_Block {
-	pub hMem: *mut std::ffi::c_void,
-	dwReserved: [u32; 3],
-}
-
-/// [`PROCESS_HEAP_ENTRY`](crate::PROCESS_HEAP_ENTRY) `Region`.
-#[repr(C)]
-#[derive(Clone, Copy)]
-pub struct PROCESS_HEAP_ENTRY_Region {
-	pub dwCommittedSize: u32,
-	pub dwUnCommittedSize: u32,
-	pub lpFirstBlock: *mut std::ffi::c_void,
-	pub lpLastBlock: *mut std::ffi::c_void,
-}
-
-impl_default!(PROCESS_HEAP_ENTRY);
-
-impl PROCESS_HEAP_ENTRY {
-	/// Retrieves the `Block` union field.
-	#[must_use]
-	pub fn Block(&self) -> Option<&PROCESS_HEAP_ENTRY_Block> {
-		if self.wFlags.has(co::PROCESS_HEAP::ENTRY_MOVEABLE) {
-			Some(unsafe { &self.union0.Block })
-		} else {
-			None
-		}
-	}
-
-	/// Retrieves the `Region` union field.
-	#[must_use]
-	pub fn Region(&self) -> Option<&PROCESS_HEAP_ENTRY_Region> {
-		if self.wFlags.has(co::PROCESS_HEAP::REGION) {
-			Some(unsafe { &self.union0.Region })
-		} else {
-			None
-		}
-	}
-}
-
-/// [`PROCESS_INFORMATION`](https://learn.microsoft.com/en-us/windows/win32/api/processthreadsapi/ns-processthreadsapi-process_information)
-/// struct.
-#[repr(C)]
-pub struct PROCESS_INFORMATION {
-	pub hProcess: HPROCESS,
-	pub hThread: HTHREAD,
-	pub dwProcessId: u32,
-	pub dwThreadId: u32,
-}
-
-impl_default!(PROCESS_INFORMATION);
-
-/// [`PROCESSENTRY32`](https://learn.microsoft.com/en-us/windows/win32/api/tlhelp32/ns-tlhelp32-processentry32w)
-/// struct.
-#[repr(C)]
-pub struct PROCESSENTRY32 {
-	dwSize: u32,
-	cntUsage: u32,
-	pub th32ProcessID: u32,
-	th32DefaultHeapID: u64,
-	th32ModuleID: u32,
-	pub cntThreads: u32,
-	pub th32ParentProcessID: u32,
-	pub pcPriClassBase: i32,
-	dwFlags: u32,
-	szExeFile: [u16; MAX_PATH],
-}
-
-impl_default_with_size!(PROCESSENTRY32, dwSize);
-
-impl PROCESSENTRY32 {
-	pub_fn_string_arr_get_set!(szExeFile, set_szExeFile);
-}
-
-/// [`PROCESSOR_NUMBER`](https://learn.microsoft.com/en-us/windows/win32/api/winnt/ns-winnt-processor_number)
-/// struct.
-#[repr(C)]
-#[derive(Default, Clone, Copy, PartialEq, Eq)]
-pub struct PROCESSOR_NUMBER {
-	pub Group: u16,
-	pub Number: u8,
-	Reserved: u8,
-}
-
-/// [`SECURITY_ATTRIBUTES`](https://learn.microsoft.com/en-us/previous-versions/windows/desktop/legacy/aa379560(v=vs.85))
-/// struct.
-#[repr(C)]
-pub struct SECURITY_ATTRIBUTES<'a> {
-	nLength: u32,
-	lpSecurityDescriptor: *mut SECURITY_DESCRIPTOR,
-	bInheritHandle: i32,
-
-	_lpSecurityDescriptor: PhantomData<&'a mut SECURITY_DESCRIPTOR>,
-}
-
-impl_default_with_size!(SECURITY_ATTRIBUTES, nLength, 'a);
-
-impl<'a> SECURITY_ATTRIBUTES<'a> {
-	pub_fn_ptr_get_set!('a, lpSecurityDescriptor, set_lpSecurityDescriptor, SECURITY_DESCRIPTOR);
-	pub_fn_bool_get_set!(bInheritHandle, set_bInheritHandle);
-}
-
-/// [`SECURITY_DESCRIPTOR`](https://learn.microsoft.com/en-us/windows/win32/api/winnt/ns-winnt-security_descriptor)
-/// struct.
-#[repr(C)]
-pub struct SECURITY_DESCRIPTOR {
-	pub Revision: u8,
-	pub Sbz1: u8,
-	pub Control: co::SE,
-	pub Owner: *mut std::ffi::c_void,
-	pub Group: *mut std::ffi::c_void,
-	pub Sacl: *mut ACL,
-	pub Dacl: *mut ACL,
-}
-
-impl Default for SECURITY_DESCRIPTOR {
-	fn default() -> Self {
-		InitializeSecurityDescriptor().unwrap()
-	}
-}
-
-/// [`SERVICE_TIMECHANGE_INFO`](https://learn.microsoft.com/en-us/windows/win32/api/winsvc/ns-winsvc-service_timechange_info)
-/// struct.
-#[repr(C)]
-#[derive(Default, Clone, Copy, PartialEq, Eq)]
-pub struct SERVICE_TIMECHANGE_INFO {
-	liNewTime: i64,
-	liOldTime: i64,
-}
-
-impl SERVICE_TIMECHANGE_INFO {
-	/// Returns the `liNewTime` field.
-	#[must_use]
-	pub const fn liNewTime(&self) -> FILETIME {
-		FILETIME {
-			dwLowDateTime: LODWORD(self.liNewTime as _),
-			dwHighDateTime: HIDWORD(self.liNewTime as _),
-		}
-	}
-
-	/// Returns the `liOldTime` field.
-	#[must_use]
-	pub const fn liOldTime(&self) -> FILETIME {
-		FILETIME {
-			dwLowDateTime: LODWORD(self.liOldTime as _),
-			dwHighDateTime: HIDWORD(self.liOldTime as _),
-		}
-	}
-
-	/// Sets the `liNewTime` field.
-	pub fn set_liNewTime(&mut self, ft: FILETIME) {
-		self.liNewTime = MAKEQWORD(ft.dwLowDateTime, ft.dwHighDateTime) as _;
-	}
-
-	/// Sets the `liOldTime` field.
-	pub fn set_liOldTime(&mut self, ft: FILETIME) {
-		self.liOldTime = MAKEQWORD(ft.dwLowDateTime, ft.dwHighDateTime) as _;
-	}
-}
-
-<<<<<<< HEAD
-/// [`SERVICE_STATUS`](https://learn.microsoft.com/en-us/windows/win32/api/winsvc/ns-winsvc-service_status)
-#[repr(C)]
-pub struct SERVICE_STATUS {
-	dwServiceType: co::SERVICE_TYPE,
-	dwCurrentState: co::SERVICE_STATE,
-	dwControlsAccepted: co::SERVICE_ACCEPT,
-	dwWin32ExitCode: u32,
-	dwServiceSpecificExitCode: u32,
-	dwCheckPoint: u32,
-	dwWaitPoint: u32,
-}
-
-=======
->>>>>>> 7d4f5371
-/// [`SID`](https://learn.microsoft.com/en-us/windows/win32/api/winnt/ns-winnt-sid)
-/// struct.
-///
-/// Note that you cannot directly instantiate this
-/// [`VariableSized`](crate::prelude::VariableSized) struct, because the
-/// `SubAuthority` field is dynamically allocated. There are 3 possible types of
-/// allocations:
-///
-/// * handled by the OS, which yields a [`FreeSidGuard`](crate::guard::FreeSidGuard);
-/// * handled by the OS, which yields a [`LocalFreeSidGuard`](crate::guard::LocalFreeSidGuard);
-/// * handled by WinSafe, which yields a [`SidGuard`](crate::guard::SidGuard).
-#[repr(C)]
-pub struct SID {
-	pub Revision: u8,
-	pub(in crate::kernel) SubAuthorityCount: u8,
-	pub IdentifierAuthority: SID_IDENTIFIER_AUTHORITY,
-	SubAuthority: [co::RID; 1],
-}
-
-impl VariableSized for SID {}
-
-impl std::fmt::Display for SID {
-	fn fmt(&self, f: &mut std::fmt::Formatter<'_>) -> std::fmt::Result {
-		match ConvertSidToStringSid(self) {
-			Ok(name) => write!(f, "{}", name),
-			Err(err) => write!(f, "{}", err),
-		}
-	}
-}
-
-impl SID {
-	/// Returns the `SubAuthorityCount` field.
-	#[must_use]
-	pub fn SubAuthorityCount(&self) -> u8 {
-		self.SubAuthority().len() as _
-	}
-
-	/// Returns the `SubAuthority` field.
-	#[must_use]
-	pub fn SubAuthority(&self) -> &[co::RID] {
-		unsafe {
-			std::slice::from_raw_parts(
-				self.SubAuthority.as_ptr(), self.SubAuthorityCount as _)
-		}
-	}
-}
-
-/// [`SID_AND_ATTRIBUTES`](https://learn.microsoft.com/en-us/windows/win32/api/winnt/ns-winnt-sid_and_attributes)
-/// struct.
-#[repr(C)]
-#[derive(Clone)]
-pub struct SID_AND_ATTRIBUTES<'a> {
-	Sid: *mut SID,
-	pub Attributes: u32,
-
-	_Sid: PhantomData<&'a mut SID>,
-}
-
-impl_default!(SID_AND_ATTRIBUTES, 'a);
-
-impl<'a> SID_AND_ATTRIBUTES<'a> {
-	pub_fn_ptr_get_set!('a, Sid, set_Sid, SID);
-}
-
-/// [`SID_IDENTIFIER_AUTHORITY`](https://learn.microsoft.com/en-us/windows/win32/api/winnt/ns-winnt-sid_identifier_authority)
-/// struct.
-#[repr(C)]
-#[derive(Debug, PartialEq, Eq, Hash)]
-pub struct SID_IDENTIFIER_AUTHORITY {
-	pub Value: [u8; 6],
-}
-
-impl std::fmt::Display for SID_IDENTIFIER_AUTHORITY {
-	fn fmt(&self, f: &mut std::fmt::Formatter<'_>) -> std::fmt::Result {
-		std::fmt::Debug::fmt(&self.Value, f) // delegate to array Debug
-	}
-}
-
-macro_rules! predef_sid_ident_au {
-	($name:ident, $val:expr) => {
-		/// Predefined `SID_IDENTIFIER_AUTHORITY`. Originally has `SECURITY`
-		/// prefix and `AUTHORITY` suffix.
-		pub const $name: Self = Self { Value: $val };
-	};
-}
-
-impl SID_IDENTIFIER_AUTHORITY {
-	predef_sid_ident_au!(NULL, [0, 0, 0, 0, 0, 0]);
-	predef_sid_ident_au!(WORLD, [0, 0, 0, 0, 0, 1]);
-	predef_sid_ident_au!(LOCAL, [0, 0, 0, 0, 0, 2]);
-	predef_sid_ident_au!(CREATOR, [0, 0, 0, 0, 0, 3]);
-	predef_sid_ident_au!(NON_UNIQUE, [0, 0, 0, 0, 0, 4]);
-	predef_sid_ident_au!(RESOURCE_MANAGER, [0, 0, 0, 0, 0, 9]);
-	predef_sid_ident_au!(NT, [0, 0, 0, 0, 0, 5]);
-	predef_sid_ident_au!(APP_PACKAGE, [0, 0, 0, 0, 0, 15]);
-	predef_sid_ident_au!(MANDATORY_LABEL, [0, 0, 0, 0, 0, 16]);
-	predef_sid_ident_au!(SCOPED_POLICY_ID, [0, 0, 0, 0, 0, 17]);
-	predef_sid_ident_au!(AUTHENTICATION, [0, 0, 0, 0, 0, 18]);
-	predef_sid_ident_au!(PROCESS_TRUST, [0, 0, 0, 0, 0, 19]);
-}
-
-/// [`STARTUPINFO`](https://learn.microsoft.com/en-us/windows/win32/api/processthreadsapi/ns-processthreadsapi-startupinfow)
-/// struct.
-#[repr(C)]
-pub struct STARTUPINFO<'a, 'b> {
-	cb: u32,
-	lpReserved: *mut u16,
-	lpDesktop: *mut u16,
-	lpTitle: *mut u16,
-	pub dwX: u32,
-	pub dwY: u32,
-	pub dwXSize: u32,
-	pub dwYSize: u32,
-	pub dwXCountChars: u32,
-	pub dwYCountChars: u32,
-	pub dwFillAttribute: u32,
-	pub dwFlags: co::STARTF,
-	wShowWindow: u16, // co::SW, should be 32-bit
-	cbReserved2: u16,
-	lpReserved2: *mut u8,
-	pub hStdInput: HPIPE,
-	pub hStdOutput: HPIPE,
-	pub hStdError: HPIPE,
-
-	_lpDesktop: PhantomData<&'a mut u16>,
-	_lpTitle: PhantomData<&'b mut u16>,
-}
-
-impl_default_with_size!(STARTUPINFO, cb, 'a, 'b);
-
-impl<'a, 'b> STARTUPINFO<'a, 'b> {
-	pub_fn_string_ptr_get_set!('a, lpDesktop, set_lpDesktop);
-	pub_fn_string_ptr_get_set!('a, lpTitle, set_lpTitle);
-
-	/// Returns the `wShowWindow` field.
-	#[must_use]
-	pub const fn wShowWindow(&self) -> co::SW {
-		unsafe { co::SW::from_raw(self.wShowWindow as _) }
-	}
-
-	/// Sets the `wShowWindow` field.
-	pub fn set_wShowWindow(&mut self, val: co::SW) {
-		self.wShowWindow = val.raw() as _;
-	}
-}
-
-/// [`SYSTEM_INFO`](https://learn.microsoft.com/en-us/windows/win32/api/sysinfoapi/ns-sysinfoapi-system_info)
-/// struct.
-#[repr(C)]
-pub struct SYSTEM_INFO {
-	pub wProcessorArchitecture: co::PROCESSOR_ARCHITECTURE,
-	wReserved: u16,
-	pub dwPageSize: u32,
-	pub lpMinimumApplicationAddress: *mut std::ffi::c_void,
-	pub lpMaximumApplicationAddress: *mut std::ffi::c_void,
-	pub dwActiveProcessorMask: usize,
-	pub dwNumberOfProcessors: u32,
-	pub dwProcessorType: co::PROCESSOR,
-	pub dwAllocationGranularity: u32,
-	pub wProcessorLevel: u16,
-	pub wProcessorRevision: u16,
-}
-
-impl_default!(SYSTEM_INFO);
-
-/// [`SYSTEMTIME`](https://learn.microsoft.com/en-us/windows/win32/api/minwinbase/ns-minwinbase-systemtime)
-/// struct.
-///
-/// Can be converted to [`FILETIME`](crate::FILETIME) with
-/// [`SystemTimeToFileTime`](crate::SystemTimeToFileTime) function.
-#[repr(C)]
-#[derive(Default, Clone, PartialEq, Eq)]
-pub struct SYSTEMTIME {
-	pub wYear: u16,
-	pub wMonth: u16,
-	pub wDayOfWeek: u16,
-	pub wDay: u16,
-	pub wHour: u16,
-	pub wMinute: u16,
-	pub wSecond: u16,
-	pub wMilliseconds: u16,
-}
-
-/// [`THREADENTRY32`](https://learn.microsoft.com/en-us/windows/win32/api/tlhelp32/ns-tlhelp32-threadentry32)
-/// struct.
-#[repr(C)]
-pub struct THREADENTRY32 {
-	dwSize: u32,
-	cntUsage: u32,
-	pub th32ThreadID: u32,
-	pub th32OwnerProcessID: u32,
-	pub tpBasePri: i32,
-	tpDeltaPri: i32,
-	dwFlags: u32,
-}
-
-impl_default_with_size!(THREADENTRY32, dwSize);
-
-/// [`TIME_ZONE_INFORMATION`](https://learn.microsoft.com/en-us/windows/win32/api/timezoneapi/ns-timezoneapi-time_zone_information)
-/// struct.
-#[repr(C)]
-#[derive(Default)]
-pub struct TIME_ZONE_INFORMATION {
-	pub bias: i32,
-	standardName: [u16; 32],
-	pub standardDate: SYSTEMTIME,
-	pub standardBias: i32,
-	daylightName: [u16; 32],
-	pub daylightDate: SYSTEMTIME,
-	pub daylightBias: i32,
-}
-
-impl TIME_ZONE_INFORMATION {
-	pub_fn_string_arr_get_set!(standardName, set_standardName);
-	pub_fn_string_arr_get_set!(daylightName, set_daylightName);
-}
-
-/// [`TOKEN_APPCONTAINER_INFORMATION`](https://learn.microsoft.com/en-us/windows/win32/api/winnt/ns-winnt-token_appcontainer_information)
-/// struct.
-#[repr(C)]
-pub struct TOKEN_APPCONTAINER_INFORMATION<'a> {
-	TokenAppContainer: *mut SID,
-
-	_TokenAppContainer: PhantomData<&'a mut SID>,
-}
-
-impl_default!(TOKEN_APPCONTAINER_INFORMATION, 'a);
-
-impl<'a> TOKEN_APPCONTAINER_INFORMATION<'a> {
-	pub_fn_ptr_get_set!('a, TokenAppContainer, set_TokenAppContainer, SID);
-}
-
-/// [`TOKEN_DEFAULT_DACL`](https://learn.microsoft.com/en-us/windows/win32/api/winnt/ns-winnt-token_default_dacl)
-/// struct.
-#[repr(C)]
-pub struct TOKEN_DEFAULT_DACL<'a> {
-	DefaultDacl: *mut ACL,
-
-	_DefaultDacl: PhantomData<&'a mut ACL>,
-}
-
-impl_default!(TOKEN_DEFAULT_DACL, 'a);
-
-impl<'a> TOKEN_DEFAULT_DACL<'a> {
-	pub_fn_ptr_get_set!('a, DefaultDacl, set_DefaultDacl, ACL);
-}
-
-/// [`TOKEN_ELEVATION`](https://learn.microsoft.com/en-us/windows/win32/api/winnt/ns-winnt-token_elevation)
-/// struct.
-#[repr(C)]
-#[derive(Default)]
-pub struct TOKEN_ELEVATION {
-	TokenIsElevated: u32,
-}
-
-impl TOKEN_ELEVATION {
-	pub_fn_bool_get_set!(TokenIsElevated, set_TokenIsElevated);
-}
-
-/// [`TOKEN_GROUPS`](https://learn.microsoft.com/en-us/windows/win32/api/winnt/ns-winnt-token_groups)
-/// struct.
-///
-/// Note that you cannot directly instantiate this struct. This is a
-/// [`VariableSized`](crate::prelude::VariableSized) struct, managed by
-/// [`TokenGroupsGuard`](crate::guard::TokenGroupsGuard).
-#[repr(C)]
-pub struct TOKEN_GROUPS<'a> {
-	pub(in crate::kernel) GroupCount: u32,
-	Groups: [SID_AND_ATTRIBUTES<'a>; 1],
-}
-
-impl<'a> VariableSized for TOKEN_GROUPS<'a> {}
-
-impl<'a> TOKEN_GROUPS<'a> {
-	/// Returns a dynamically allocated
-	/// [`TokenGroupsGuard`](crate::guard::TokenGroupsGuard).
-	#[must_use]
-	pub fn new(groups: &'a [SID_AND_ATTRIBUTES<'a>]) -> TokenGroupsGuard<'a> {
-		TokenGroupsGuard::new(groups)
-	}
-
-	/// Returns a constant slice over the `Groups` entries.
-	#[must_use]
-	pub const fn Groups(&self) -> &[SID_AND_ATTRIBUTES<'a>] {
-		unsafe {
-			std::slice::from_raw_parts(
-				self.Groups.as_ptr(),
-				self.GroupCount as _,
-			)
-		}
-	}
-
-	/// Returns a mutable slice over the `Groups` entries.
-	#[must_use]
-	pub fn Groups_mut(&mut self) -> &mut [SID_AND_ATTRIBUTES<'a>] {
-		unsafe {
-			std::slice::from_raw_parts_mut(
-				self.Groups.as_mut_ptr(),
-				self.GroupCount as _,
-			)
-		}
-	}
-}
-
-/// [`TOKEN_LINKED_TOKEN`](https://learn.microsoft.com/en-us/windows/win32/api/winnt/ns-winnt-token_linked_token)
-/// struct.
-#[repr(C)]
-pub struct TOKEN_LINKED_TOKEN {
-	pub LinkedToken: HACCESSTOKEN,
-}
-
-impl_default!(TOKEN_LINKED_TOKEN);
-
-/// [`TOKEN_MANDATORY_LABEL`](https://learn.microsoft.com/en-us/windows/win32/api/winnt/ns-winnt-token_mandatory_label)
-/// struct.
-#[repr(C)]
-pub struct TOKEN_MANDATORY_LABEL<'a> {
-	pub Label: SID_AND_ATTRIBUTES<'a>,
-}
-
-impl_default!(TOKEN_MANDATORY_LABEL, 'a);
-
-/// [`TOKEN_MANDATORY_POLICY`](https://learn.microsoft.com/en-us/windows/win32/api/winnt/ns-winnt-token_mandatory_policy)
-/// struct.
-#[repr(C)]
-pub struct TOKEN_MANDATORY_POLICY {
-	pub Policy: co::TOKEN_MANDATORY_POLICY,
-}
-
-impl_default!(TOKEN_MANDATORY_POLICY);
-
-/// [`TOKEN_ORIGIN`](https://learn.microsoft.com/en-us/windows/win32/api/winnt/ns-winnt-token_origin)
-/// struct.
-#[repr(C)]
-pub struct TOKEN_ORIGIN {
-	pub OriginatingLogonSession: LUID,
-}
-
-impl_default!(TOKEN_ORIGIN);
-
-/// [`TOKEN_OWNER`](https://learn.microsoft.com/en-us/windows/win32/api/winnt/ns-winnt-token_owner)
-/// struct.
-#[repr(C)]
-pub struct TOKEN_OWNER<'a> {
-	Owner: *mut SID,
-
-	_Owner: PhantomData<&'a mut SID>,
-}
-
-impl_default!(TOKEN_OWNER, 'a);
-
-impl<'a> TOKEN_OWNER<'a> {
-	pub_fn_ptr_get_set!('a, Owner, set_Owner, SID);
-}
-
-/// [`TOKEN_PRIMARY_GROUP`](https://learn.microsoft.com/en-us/windows/win32/api/winnt/ns-winnt-token_primary_group)
-/// struct.
-#[repr(C)]
-pub struct TOKEN_PRIMARY_GROUP<'a> {
-	PrimaryGroup: *mut SID,
-
-	_Owner: PhantomData<&'a mut SID>,
-}
-
-impl_default!(TOKEN_PRIMARY_GROUP, 'a);
-
-impl<'a> TOKEN_PRIMARY_GROUP<'a> {
-	pub_fn_ptr_get_set!('a, PrimaryGroup, set_PrimaryGroup, SID);
-}
-
-/// [`TOKEN_PRIVILEGES`](https://learn.microsoft.com/en-us/windows/win32/api/winnt/ns-winnt-token_privileges)
-/// struct.
-///
-/// Note that you cannot directly instantiate this struct. This is a
-/// [`VariableSized`](crate::prelude::VariableSized) struct, managed by
-/// [`TokenPrivilegesGuard`](crate::guard::TokenPrivilegesGuard).
-#[repr(C)]
-pub struct TOKEN_PRIVILEGES {
-	pub(in crate::kernel) PrivilegeCount: u32,
-	Privileges: [LUID_AND_ATTRIBUTES; 1],
-}
-
-impl VariableSized for TOKEN_PRIVILEGES {}
-
-impl TOKEN_PRIVILEGES {
-	/// Returns a dynamically allocated
-	/// [`TokenPrivilegesGuard`](crate::guard::TokenPrivilegesGuard).
-	#[must_use]
-	pub fn new(privileges: &[LUID_AND_ATTRIBUTES]) -> TokenPrivilegesGuard {
-		TokenPrivilegesGuard::new(privileges)
-	}
-
-	/// Returns a constant slice over the `Privileges` entries.
-	#[must_use]
-	pub const fn Privileges(&self) -> &[LUID_AND_ATTRIBUTES] {
-		unsafe {
-			std::slice::from_raw_parts(
-				self.Privileges.as_ptr(),
-				self.PrivilegeCount as _,
-			)
-		}
-	}
-
-	/// Returns a mutable slice over the `Privileges` entries.
-	#[must_use]
-	pub fn Privileges_mut(&mut self) -> &mut [LUID_AND_ATTRIBUTES] {
-		unsafe {
-			std::slice::from_raw_parts_mut(
-				self.Privileges.as_mut_ptr(),
-				self.PrivilegeCount as _,
-			)
-		}
-	}
-}
-
-/// [`TOKEN_SOURCE`](https://learn.microsoft.com/en-us/windows/win32/api/winnt/ns-winnt-token_source)
-/// struct.
-#[repr(C)]
-#[derive(PartialEq, Eq)]
-pub struct TOKEN_SOURCE {
-	pub SourceName: [i8; TOKEN_SOURCE_LENGTH],
-	pub SourceIdentifier: LUID,
-}
-
-impl_default!(TOKEN_SOURCE);
-
-/// [`TOKEN_STATISTICS`](https://learn.microsoft.com/en-us/windows/win32/api/winnt/ns-winnt-token_statistics)
-/// struct.
-#[repr(C)]
-pub struct TOKEN_STATISTICS {
-	pub TokenId: LUID,
-	pub AuthenticationId: LUID,
-	pub ExpirationTime: i64,
-	pub TokenType: co::TOKEN_TYPE,
-	pub ImpersonationLevel: co::SECURITY_IMPERSONATION,
-	pub DynamicCharged: u32,
-	pub DynamicAvailable: u32,
-	pub GroupCount: u32,
-	pub PrivilegeCount: u32,
-	pub ModifiedId: LUID,
-}
-
-impl_default!(TOKEN_STATISTICS);
-
-/// [`TOKEN_USER`](https://learn.microsoft.com/en-us/windows/win32/api/winnt/ns-winnt-token_user)
-/// struct.
-#[repr(C)]
-#[derive(Default)]
-pub struct TOKEN_USER<'a> {
-	pub User: SID_AND_ATTRIBUTES<'a>,
-}
-
-/// [`VALENT`](https://learn.microsoft.com/en-us/windows/win32/api/winreg/ns-winreg-valentw)
-/// struct.
-#[repr(C)]
-#[derive(Clone)]
-pub struct VALENT {
-	pub ve_valuename: *mut u16,
-	pub ve_valuelen: u32,
-	pub ve_valueptr: usize,
-	pub ve_type: co::REG,
-}
-
-impl_default!(VALENT);
-
-impl VALENT {
-	/// Returns a projection over `src`, delimited by `ve_valueptr` and
-	/// `ve_valuelen` fields.
-	pub unsafe fn buf_projection<'a>(&'a self, src: &'a [u8]) -> &'a [u8] {
-		let proj_idx = self.ve_valueptr - src.as_ptr() as usize;
-		let proj_past_idx = proj_idx + self.ve_valuelen as usize;
-		&src[proj_idx..proj_past_idx]
-	}
-}
-
-/// [`WIN32_FIND_DATA`](https://learn.microsoft.com/en-us/windows/win32/api/minwinbase/ns-minwinbase-win32_find_dataw)
-/// struct.
-#[repr(C)]
-pub struct WIN32_FIND_DATA {
-	pub dwFileAttributes: co::FILE_ATTRIBUTE,
-	pub ftCreationTime: FILETIME,
-	pub ftLastAccessTime: FILETIME,
-	pub tLastWriteTime: FILETIME,
-	nFileSizeHigh: u32,
-	nFileSizeLow: u32,
-	dwReserved0: u32,
-	dwReserved1: u32,
-	cFileName: [u16; MAX_PATH],
-	cAlternateFileName: [u16; 14],
-}
-
-impl_default!(WIN32_FIND_DATA);
-
-impl WIN32_FIND_DATA {
-	pub_fn_string_arr_get_set!(cFileName, set_cFileName);
-	pub_fn_string_arr_get_set!(cAlternateFileName, set_cAlternateFileName);
-
-	/// Returns the nFileSizeHigh and nFileSizeLow fields.
-	#[must_use]
-	pub const fn nFileSize(&self) -> u64 {
-		MAKEQWORD(self.nFileSizeLow, self.nFileSizeHigh)
-	}
-}
-
-/// [`WTSSESSION_NOTIFICATION`](https://learn.microsoft.com/en-us/windows/win32/api/winuser/ns-winuser-wtssession_notification)
-/// struct.
-#[repr(C)]
-#[derive(Default, Clone, Copy, PartialEq)]
-pub struct WTSSESSION_NOTIFICATION {
-	pub cbSize: u32,
-	pub dwSessionId: u32,
-}
+#![allow(non_camel_case_types, non_snake_case)]
+
+use std::marker::PhantomData;
+
+use crate::co;
+use crate::decl::*;
+use crate::guard::*;
+use crate::kernel::privs::*;
+use crate::prelude::*;
+
+/// [`ACL`](https://learn.microsoft.com/en-us/windows/win32/api/winnt/ns-winnt-acl)
+/// struct.
+#[repr(C)]
+#[derive(Default)]
+pub struct ACL {
+	pub AclRevision: u8,
+	pub Sbz1: u8,
+	pub AclSize: u16,
+	pub AceCount: u16,
+	pub Sbz2: u16,
+}
+
+/// [`BY_HANDLE_FILE_INFORMATION`](https://learn.microsoft.com/en-us/windows/win32/api/fileapi/ns-fileapi-by_handle_file_information)
+/// struct.
+#[repr(C)]
+#[derive(Default)]
+pub struct BY_HANDLE_FILE_INFORMATION {
+	pub dwFileAttributes: co::FILE_ATTRIBUTE,
+	pub ftCreationTime: FILETIME,
+	pub ftLastAccessTime: FILETIME,
+	pub ftLastWriteTime: FILETIME,
+	pub dwVolumeSerialNumber: u32,
+	pub nFileSizeHigh: u32,
+	pub nFileSizeLow: u32,
+	pub nNumberOfLinks: u32,
+	pub nFileIndexHigh: u32,
+	pub nFileIndexLow: u32,
+}
+
+/// [`CONSOLE_READCONSOLE_CONTROL`](https://learn.microsoft.com/en-us/windows/console/console-readconsole-control)
+/// struct.
+#[repr(C)]
+#[derive(Default)]
+pub struct CONSOLE_READCONSOLE_CONTROL {
+	pub nLength: u32,
+	pub nInitialChars: u32,
+	pub dwCtrlWakeupMask: u32,
+	pub dwControlKeyState: u32,
+}
+
+/// [`DEV_BROADCAST_DEVICEINTERFACE`](https://learn.microsoft.com/en-us/windows/win32/api/dbt/ns-dbt-dev_broadcast_deviceinterface_w)
+/// struct.
+#[repr(C)]
+#[derive(Default)]
+pub struct DEV_BROADCAST_DEVICEINTERFACE {
+	pub hdr: DEV_BROADCAST_HDR,
+	pub dbcc_classguid: GUID,
+	dbcc_name: [u16; 1],
+}
+
+impl DEV_BROADCAST_DEVICEINTERFACE {
+	/// Returns the `dbcc_name` field.
+	#[must_use]
+	pub fn dbcc_name(&self) -> String {
+		unsafe { WString::from_wchars_nullt(self.dbcc_name.as_ptr()) }
+			.to_string()
+	}
+}
+
+/// [`DEV_BROADCAST_HANDLE`](https://learn.microsoft.com/en-us/windows/win32/api/dbt/ns-dbt-dev_broadcast_handle)
+/// struct.
+#[repr(C)]
+pub struct DEV_BROADCAST_HANDLE {
+	pub hdr: DEV_BROADCAST_HDR,
+	pub dbch_handle: usize,
+	pub dbch_hdevnotify: usize, // HDEVNOTIFY
+	pub dbch_eventguid: GUID,
+	pub dbch_nameoffset: i16,
+	pub dbch_data: [u8; 1],
+}
+
+/// [`DEV_BROADCAST_HDR`](https://learn.microsoft.com/en-us/windows/win32/api/dbt/ns-dbt-dev_broadcast_hdr)
+/// struct.
+#[repr(C)]
+#[derive(Default, Debug, Clone, Copy, PartialEq, Eq)]
+pub struct DEV_BROADCAST_HDR {
+	pub dbch_size: u32,
+	pub dbch_devicetype: co::DBT_DEVTYP,
+	dbch_reserved: u32,
+}
+
+/// [`DEV_BROADCAST_OEM`](https://learn.microsoft.com/en-us/windows/win32/api/dbt/ns-dbt-dev_broadcast_oem)
+/// struct.
+#[repr(C)]
+#[derive(Default)]
+pub struct DEV_BROADCAST_OEM {
+	pub hdr: DEV_BROADCAST_HDR,
+	pub dbco_identifier: u32,
+	pub dbco_suppfunc: u32,
+}
+
+/// [`DEV_BROADCAST_PORT`](https://learn.microsoft.com/en-us/windows/win32/api/dbt/ns-dbt-dev_broadcast_port_w)
+/// struct.
+#[repr(C)]
+#[derive(Default)]
+pub struct DEV_BROADCAST_PORT {
+	pub hdr: DEV_BROADCAST_HDR,
+	dbcp_name: [u16; 1],
+}
+
+impl DEV_BROADCAST_PORT {
+	/// Returns the `dbcp_name` field.
+	#[must_use]
+	pub fn dbcp_name(&self) -> String {
+		unsafe { WString::from_wchars_nullt(self.dbcp_name.as_ptr()) }
+			.to_string()
+	}
+}
+
+/// [`DEV_BROADCAST_VOLUME`](https://learn.microsoft.com/en-us/windows/win32/api/dbt/ns-dbt-dev_broadcast_volume)
+/// struct.
+#[derive(Default)]
+pub struct DEV_BROADCAST_VOLUME {
+	pub hdr: DEV_BROADCAST_HDR,
+	pub dbcv_unitmask: u32,
+	pub dbcv_flags: co::DBTF,
+}
+
+/// [`DISK_SPACE_INFORMATION`](https://learn.microsoft.com/en-us/windows/win32/api/fileapi/ns-fileapi-disk_space_information)
+/// struct.
+#[repr(C)]
+#[derive(Default, Clone, PartialEq, Eq)]
+pub struct DISK_SPACE_INFORMATION {
+	pub ActualTotalAllocationUnits: u64,
+	pub ActualAvailableAllocationUnits: u64,
+	pub ActualPoolUnavailableAllocationUnits: u64,
+	pub CallerTotalAllocationUnits: u64,
+	pub CallerAvailableAllocationUnits: u64,
+	pub CallerPoolUnavailableAllocationUnits: u64,
+	pub UsedAllocationUnits: u64,
+	pub TotalReservedAllocationUnits: u64,
+	pub VolumeStorageReserveAllocationUnits: u64,
+	pub AvailableCommittedAllocationUnits: u64,
+	pub PoolAvailableAllocationUnits: u64,
+	pub SectorsPerAllocationUnit: u32,
+	pub BytesPerSector: u32,
+}
+
+/// [`FILETIME`](https://learn.microsoft.com/en-us/windows/win32/api/minwinbase/ns-minwinbase-filetime)
+/// struct.
+///
+/// Can be converted to [`SYSTEMTIME`](crate::SYSTEMTIME) with
+/// [`FileTimeToSystemTime`](crate::FileTimeToSystemTime) function.
+#[repr(C)]
+#[derive(Default, Clone, Copy, PartialEq, Eq, Hash)]
+pub struct FILETIME {
+	pub dwLowDateTime: u32,
+	pub dwHighDateTime: u32,
+}
+
+/// [`GUID`](https://learn.microsoft.com/en-us/windows/win32/api/guiddef/ns-guiddef-guid)
+/// struct.
+///
+/// The [`Default`](std::default::Default) implementation returns `GUID::NULL`
+/// (all zeros).
+#[repr(C)]
+#[derive(Default, Clone, Copy, PartialEq, Eq, Hash)]
+pub struct GUID {
+	data1: u32,
+	data2: u16,
+	data3: u16,
+	data4: u64,
+}
+
+impl std::fmt::Display for GUID {
+	fn fmt(&self, f: &mut std::fmt::Formatter<'_>) -> std::fmt::Result {
+		write!(f, "{:08x}-{:04x}-{:04x}-{:04x}-{:012x}",
+			self.data1, self.data2, self.data3,
+			self.data4.swap_bytes() >> 48,
+			self.data4.swap_bytes() & 0x0000_ffff_ffff_ffff,
+		)
+	}
+}
+impl std::fmt::Debug for GUID {
+	fn fmt(&self, f: &mut std::fmt::Formatter<'_>) -> std::fmt::Result {
+		std::fmt::Display::fmt(self, f)
+	}
+}
+
+impl GUID {
+	/// Creates a new `GUID` from a representative hex string, which can be
+	/// copied straight from standard `GUID` declarations.
+	///
+	/// # Panics
+	///
+	/// Panics if the string has an invalid format.
+	///
+	/// # Examples
+	///
+	/// ```no_run
+	/// use winsafe::{self as w, prelude::*};
+	///
+	/// let g = w::GUID::new("43826d1e-e718-42ee-bc55-a1e261c37bfe");
+	/// ```
+	#[must_use]
+	pub const fn new(guid_str: &str) -> Self {
+		if guid_str.len() != 36 {
+			panic!("Bad number of GUID chars.");
+		}
+
+		let chs = guid_str.as_bytes();
+		let p1 = Self::parse_block([chs[0], chs[1], chs[2], chs[3], chs[4],
+			chs[5], chs[6], chs[7]]);
+		let p2 = Self::parse_block([chs[9], chs[10], chs[11], chs[12]]);
+		let p3 = Self::parse_block([chs[14], chs[15], chs[16], chs[17]]);
+		let p4 = Self::parse_block([chs[19], chs[20], chs[21], chs[22]]);
+		let p5 = Self::parse_block([chs[24], chs[25], chs[26], chs[27], chs[28],
+			chs[29], chs[30], chs[31], chs[32], chs[33], chs[34], chs[35]]);
+
+		Self {
+			data1: p1 as _,
+			data2: p2 as _,
+			data3: p3 as _,
+			data4: ((p4 << 48) | p5).swap_bytes(),
+		}
+	}
+
+	const fn parse_block<const N: usize>(chars: [u8; N]) -> u64 {
+		let mut res: u64 = 0;
+		let mut idx: usize = 0;
+		while idx < N {
+			let ch = chars[idx];
+			if !Self::valid_char(ch) {
+				panic!("Bad GUID char.");
+			}
+			res += Self::char_to_num(ch) * 16_u64.pow((N - idx - 1) as _);
+			idx += 1;
+		}
+		res
+	}
+
+	const fn valid_char(ch: u8) -> bool {
+		(ch >= 48 && ch <= 57) // 0-9
+			|| (ch >= 65 && ch <= 70) // A-F
+			|| (ch >= 97 && ch <= 102) // a-f
+	}
+
+	const fn char_to_num(ch: u8) -> u64 {
+		if ch >= 48 && ch <= 57 {
+			ch as u64 - 48
+		} else if ch >= 65 && ch <= 70 {
+			ch as u64 - 65 + 10
+		} else if ch >= 97 && ch <= 102 {
+			ch as u64 - 97 + 10
+		} else {
+			panic!("Bad GUID char in conversion.");
+		}
+	}
+}
+
+/// [`HEAPLIST32`](https://learn.microsoft.com/en-us/windows/win32/api/tlhelp32/ns-tlhelp32-heaplist32)
+/// struct.
+#[repr(C)]
+pub struct HEAPLIST32 {
+	dwSize: usize,
+	pub th32ProcessID: u32,
+	pub th32HeapID: usize,
+	pub dwFlags: co::HF32,
+}
+
+impl_default_with_size!(HEAPLIST32, dwSize);
+
+/// [`LANGID`](https://learn.microsoft.com/en-us/windows/win32/intl/language-identifiers)
+/// language identifier.
+#[repr(transparent)]
+#[derive(Debug, Clone, Copy, PartialEq, Eq, Hash)]
+pub struct LANGID(u16);
+
+impl_intunderlying!(LANGID, u16);
+
+impl LANGID {
+	/// [`LANGID`](crate::LANGID) composed of
+	/// [`LANG::NEUTRAL`](crate::co::LANG::NEUTRAL) and
+	/// [`SUBLANG::SYS_DEFAULT`](crate::co::SUBLANG::SYS_DEFAULT).
+	pub const SYSTEM_DEFAULT: Self = Self::new(co::LANG::NEUTRAL, co::SUBLANG::SYS_DEFAULT);
+
+	/// [`LANGID`](crate::LANGID) composed of
+	/// [`LANG::NEUTRAL`](crate::co::LANG::NEUTRAL) and
+	/// [`SUBLANG::DEFAULT`](crate::co::SUBLANG::DEFAULT).
+	pub const USER_DEFAULT: Self = Self::new(co::LANG::NEUTRAL, co::SUBLANG::DEFAULT);
+
+	/// Creates a new `LANGID`. Originally
+	/// [`MAKELANGID`](https://learn.microsoft.com/en-us/windows/win32/api/winnt/nf-winnt-makelangid)
+	/// macro.
+	#[must_use]
+	pub const fn new(lang: co::LANG, sublang: co::SUBLANG) -> Self {
+		Self((sublang.raw() << 10) | lang.raw())
+	}
+
+	/// Returns the primary language ID. Originally
+	/// [`PRIMARYLANGID`](https://learn.microsoft.com/en-us/windows/win32/api/winnt/nf-winnt-primarylangid)
+	/// macro.
+	#[must_use]
+	pub const fn primary_lang_id(self) -> co::LANG {
+		unsafe { co::LANG::from_raw(self.0 & 0x3ff) }
+	}
+
+	/// Returns the sublanguage ID. Originally
+	/// [`SUBLANGID`](https://learn.microsoft.com/en-us/windows/win32/api/winnt/nf-winnt-sublangid)
+	/// macro.
+	#[must_use]
+	pub const fn sub_lang_id(self) -> co::SUBLANG {
+		unsafe { co::SUBLANG::from_raw(self.0 >> 10) }
+	}
+}
+
+/// [`LCID`](https://learn.microsoft.com/en-us/windows/win32/intl/locale-identifiers)
+/// locale identifier.
+#[repr(transparent)]
+#[derive(Debug, Clone, Copy, PartialEq, Eq, Hash)]
+pub struct LCID(u32);
+
+impl_intunderlying!(LCID, u32);
+
+impl LCID {
+	/// [`LCID`](crate::LCID) composed of
+	/// [`LANGID::SYSTEM_DEFAULT`](crate::LANGID::SYSTEM_DEFAULT) and
+	/// [`SORT::DEFAULT`](crate::co::SORT::DEFAULT).
+	pub const SYSTEM_DEFAULT: Self = Self::new(LANGID::SYSTEM_DEFAULT, co::SORT::DEFAULT);
+
+	/// [`LCID`](crate::LCID) composed of
+	/// [`LANGID::USER_DEFAULT`](crate::LANGID::USER_DEFAULT) and
+	/// [`SORT::DEFAULT`](crate::co::SORT::DEFAULT).
+	pub const USER_DEFAULT: Self = Self::new(LANGID::USER_DEFAULT, co::SORT::DEFAULT);
+
+	/// Creates a new `LCID`. Originally
+	/// [`MAKELCID`](https://learn.microsoft.com/en-us/windows/win32/api/winnt/nf-winnt-makelcid)
+	/// macro.
+	#[must_use]
+	pub const fn new(lang_id: LANGID, sort_id: co::SORT) -> Self {
+		Self(((sort_id.raw() as u32) << 16) | lang_id.raw() as u32)
+	}
+
+	/// Returns the language identifier. Originally
+	/// [`LANGIDFROMLCID`](https://learn.microsoft.com/en-us/windows/win32/api/winnt/nf-winnt-langidfromlcid)
+	/// macro.
+	#[must_use]
+	pub const fn lang_id(self) -> LANGID {
+		unsafe { LANGID::from_raw(self.raw() as _) }
+	}
+
+	/// Returns the sort ID. Originally
+	/// [`SORTIDFROMLCID`](https://learn.microsoft.com/en-us/windows/win32/api/winnt/nf-winnt-sortidfromlcid)
+	/// macro.
+	#[must_use]
+	pub const fn sort_id(self) -> co::SORT {
+		unsafe { co::SORT::from_raw(((self.raw() >> 16) & 0xf) as _) }
+	}
+}
+
+/// [`LUID`](https://learn.microsoft.com/en-us/windows/win32/api/ntdef/ns-ntdef-luid)
+/// identifier.
+#[repr(C)]
+#[derive(Debug, Clone, Copy, PartialEq, Eq)]
+pub struct LUID {
+	LowPart: u32,
+	HighPart: i32,
+}
+
+impl std::fmt::Display for LUID {
+	fn fmt(&self, f: &mut std::fmt::Formatter<'_>) -> std::fmt::Result {
+		write!(f, "LUID lo: {:#04x}, hi: {:#04x}", self.low_part(), self.high_part())
+	}
+}
+
+impl LUID {
+	pub const SYSTEM: Self = Self::new(0x3e7, 0x0);
+	pub const ANONYMOUS_LOGON: Self = Self::new(0x3e6, 0x0);
+	pub const LOCALSERVICE: Self = Self::new(0x3e5, 0x0);
+	pub const NETWORKSERVICE: Self = Self::new(0x3e4, 0x0);
+	pub const IUSER: Self = Self::new(0x3e3, 0x0);
+	pub const PROTECTED_TO_SYSTEM: Self = Self::new(0x3e2, 0x0);
+
+	/// Creates a new `LUID`.
+	#[must_use]
+	pub const fn new(low_part: u32, high_part: i32) -> Self {
+		Self { LowPart: low_part, HighPart: high_part }
+	}
+
+	/// Returns the low part.
+	#[must_use]
+	pub const fn low_part(&self) -> u32 {
+		self.LowPart
+	}
+
+	/// Returns the high part.
+	#[must_use]
+	pub const fn high_part(&self) -> i32 {
+		self.HighPart
+	}
+}
+
+/// [`LUID_AND_ATTRIBUTES`](https://learn.microsoft.com/en-us/windows/win32/api/winnt/ns-winnt-luid_and_attributes)
+/// struct.
+#[repr(C)]
+#[derive(Debug, Clone, Copy, PartialEq, Eq)]
+pub struct LUID_AND_ATTRIBUTES {
+	pub Luid: LUID,
+	pub Attributes: co::SE_PRIV_ATTR,
+}
+
+impl LUID_AND_ATTRIBUTES {
+	/// Constructs a new `LUID_AND_ATTRIBUTES`.
+	#[must_use]
+	pub const fn new(luid: LUID, attrs: co::SE_PRIV_ATTR) -> Self {
+		Self { Luid: luid, Attributes: attrs }
+	}
+}
+
+/// [`MODULEENTRY32`](https://learn.microsoft.com/en-us/windows/win32/api/tlhelp32/ns-tlhelp32-moduleentry32w)
+/// struct.
+#[repr(C)]
+pub struct MODULEENTRY32 {
+	dwSize: u32,
+	th32ModuleID: u32,
+	pub th32ProcessID: u32,
+	pub GlblcntUsage: u32,
+	pub ProccntUsage: u32,
+	pub modBaseAddr: *mut std::ffi::c_void,
+	pub modBaseSize: u32,
+	pub hModule: HINSTANCE,
+	szModule: [u16; MAX_MODULE_NAME32 + 1],
+	szExePath: [u16; MAX_PATH],
+}
+
+impl_default_with_size!(MODULEENTRY32, dwSize);
+
+impl MODULEENTRY32 {
+	pub_fn_string_arr_get_set!(szModule, set_szModule);
+	pub_fn_string_arr_get_set!(szExePath, set_szExePath);
+}
+
+/// [`MEMORYSTATUSEX`](https://learn.microsoft.com/en-us/windows/win32/api/sysinfoapi/ns-sysinfoapi-memorystatusex)
+/// struct.
+#[repr(C)]
+pub struct MEMORYSTATUSEX {
+	dwLength: u32,
+	pub dwMemoryLoad: u32,
+	pub ullTotalPhys: u64,
+	pub ullAvailPhys: u64,
+	pub ullTotalPageFile: u64,
+	pub ullAvailPageFile: u64,
+	pub ullTotalVirtual: u64,
+	pub ullAvailVirtual: u64,
+	pub ullAvailExtendedVirtual: u64,
+}
+
+impl_default_with_size!(MEMORYSTATUSEX, dwLength);
+
+/// [`OSVERSIONINFOEX`](https://learn.microsoft.com/en-us/windows/win32/api/winnt/ns-winnt-osversioninfoexw)
+/// struct.
+#[repr(C)]
+pub struct OSVERSIONINFOEX {
+	dwOSVersionInfoSize: u32,
+	pub dwMajorVersion: u32,
+	pub dwMinorVersion: u32,
+	pub dwBuildNumber: u32,
+	pub dwPlatformId: co::VER_PLATFORM,
+	szCSDVersion: [u16; 128],
+	pub wServicePackMajor: u16,
+	pub wServicePackMinor: u16,
+	pub wSuiteMask: co::VER_SUITE,
+	pub wProductType: co::VER_NT,
+	wReserved: u8,
+}
+
+impl_default_with_size!(OSVERSIONINFOEX, dwOSVersionInfoSize);
+
+impl OSVERSIONINFOEX {
+	pub_fn_string_arr_get_set!(szCSDVersion, set_szCSDVersion);
+}
+
+/// [`OVERLAPPED`](https://learn.microsoft.com/en-us/windows/win32/api/minwinbase/ns-minwinbase-overlapped)
+/// struct.
+#[repr(C)]
+pub struct OVERLAPPED {
+	pub Internal: usize,
+	pub InternalHigh: usize,
+	pub Pointer: usize,
+	pub hEvent: HEVENT,
+}
+
+impl_default!(OVERLAPPED);
+
+/// [`POWERBROADCAST_SETTING`](https://learn.microsoft.com/en-us/windows/win32/api/winuser/ns-winuser-powerbroadcast_setting)
+/// struct.
+#[repr(C)]
+pub struct POWERBROADCAST_SETTING {
+	pub PowerSetting: co::POWER_SETTING,
+	pub DataLength: u32,
+	Data: [u8; 1],
+}
+
+impl VariableSized for POWERBROADCAST_SETTING {}
+
+impl POWERBROADCAST_SETTING {
+	/// Returns the `Data` field according to `PowerSetting` identifier.
+	///
+	/// # Panics
+	///
+	/// Panics if `PowerSetting` identifier is invalid.
+	///
+	/// # Safety
+	///
+	/// Make sure the struct contains the correct size and data described by the
+	/// `PowerSetting` identifier.
+	#[must_use]
+	pub unsafe fn data(&self) -> PowerSetting {
+		match self.PowerSetting {
+			co::POWER_SETTING::ACDC_POWER_SOURCE => PowerSetting::AcDcPowerSource(
+				co::SYSTEM_POWER_CONDITION::from_raw(
+					std::slice::from_raw_parts(self.Data.as_ptr() as *const _, 1)[0],
+				),
+			),
+			co::POWER_SETTING::BATTERY_PERCENTAGE_REMAINING => PowerSetting::BatteryPercentageRemaining(
+				std::slice::from_raw_parts(self.Data.as_ptr() as *const u32, 1)[0] as _
+			),
+			co::POWER_SETTING::CONSOLE_DISPLAY_STATE => PowerSetting::ConsoleDisplayState(
+				co::MONITOR_DISPLAY_STATE::from_raw(
+					std::slice::from_raw_parts(self.Data.as_ptr() as *const _, 1)[0],
+				),
+			),
+			co::POWER_SETTING::GLOBAL_USER_PRESENCE => PowerSetting::GlobalUserPresence(
+				co::USER_ACTIVITY_PRESENCE::from_raw(
+					std::slice::from_raw_parts(self.Data.as_ptr() as *const _, 1)[0],
+				),
+			),
+			co::POWER_SETTING::IDLE_BACKGROUND_TASK => PowerSetting::IdleBackgroundTask,
+			co::POWER_SETTING::MONITOR_POWER_ON => PowerSetting::MonitorPowerOn(
+				co::MONITOR_DISPLAY_STATE::from_raw(
+					std::slice::from_raw_parts(self.Data.as_ptr() as *const _, 1)[0],
+				),
+				match std::slice::from_raw_parts(self.Data.as_ptr() as *const u32, 1)[0] {
+					0 => false,
+					_ => true,
+				},
+			),
+			co::POWER_SETTING::POWER_SAVING_STATUS => PowerSetting::PowerSavingStatus(
+				match std::slice::from_raw_parts(self.Data.as_ptr() as *const u32, 1)[0] {
+					0 => false,
+					_ => true,
+				},
+			),
+			co::POWER_SETTING::POWERSCHEME_PERSONALITY => PowerSetting::PowerSchemePersonality(
+				std::slice::from_raw_parts(self.Data.as_ptr() as *const co::POWER_SAVINGS, 1)[0],
+			),
+			co::POWER_SETTING::SESSION_DISPLAY_STATUS => PowerSetting::SessionDisplayStatus(
+				co::MONITOR_DISPLAY_STATE::from_raw(
+					std::slice::from_raw_parts(self.Data.as_ptr() as *const _, 1)[0],
+				),
+			),
+			co::POWER_SETTING::SESSION_USER_PRESENCE => PowerSetting::SessionUserPresence(
+				co::USER_ACTIVITY_PRESENCE::from_raw(
+					std::slice::from_raw_parts(self.Data.as_ptr() as *const _, 1)[0],
+				),
+			),
+			co::POWER_SETTING::LIDSWITCH_STATE_CHANGE => PowerSetting::LidSwitchStateChange(
+				match std::slice::from_raw_parts(self.Data.as_ptr() as *const u8, 1)[0] {
+					0 => PowerSettingLid::Closed,
+					_ => PowerSettingLid::Opened,
+				},
+			),
+			co::POWER_SETTING::SYSTEM_AWAYMODE => PowerSetting::SystemAwayMode(
+				match std::slice::from_raw_parts(self.Data.as_ptr() as *const u8, 1)[0] {
+					0 => PowerSettingAwayMode::Exiting,
+					_ => PowerSettingAwayMode::Entering,
+				},
+			),
+			_ => panic!("Invalid co::POWER_SETTING."),
+		}
+	}
+}
+
+/// [`PROCESS_HEAP_ENTRY`](https://learn.microsoft.com/en-us/windows/win32/api/minwinbase/ns-minwinbase-process_heap_entry)
+/// struct.
+#[repr(C)]
+pub struct PROCESS_HEAP_ENTRY {
+	pub lpData: *mut std::ffi::c_void,
+	pub cbData: u32,
+	pub cbOverhead: u8,
+	pub iRegionIndex: u8,
+	pub wFlags: co::PROCESS_HEAP,
+	union0: PROCESS_HEAP_ENTRY_union0,
+}
+
+#[repr(C)]
+union PROCESS_HEAP_ENTRY_union0 {
+	Block: PROCESS_HEAP_ENTRY_Block,
+	Region: PROCESS_HEAP_ENTRY_Region,
+}
+
+/// [`PROCESS_HEAP_ENTRY`](crate::PROCESS_HEAP_ENTRY) `Block`.
+#[repr(C)]
+#[derive(Clone, Copy)]
+pub struct PROCESS_HEAP_ENTRY_Block {
+	pub hMem: *mut std::ffi::c_void,
+	dwReserved: [u32; 3],
+}
+
+/// [`PROCESS_HEAP_ENTRY`](crate::PROCESS_HEAP_ENTRY) `Region`.
+#[repr(C)]
+#[derive(Clone, Copy)]
+pub struct PROCESS_HEAP_ENTRY_Region {
+	pub dwCommittedSize: u32,
+	pub dwUnCommittedSize: u32,
+	pub lpFirstBlock: *mut std::ffi::c_void,
+	pub lpLastBlock: *mut std::ffi::c_void,
+}
+
+impl_default!(PROCESS_HEAP_ENTRY);
+
+impl PROCESS_HEAP_ENTRY {
+	/// Retrieves the `Block` union field.
+	#[must_use]
+	pub fn Block(&self) -> Option<&PROCESS_HEAP_ENTRY_Block> {
+		if self.wFlags.has(co::PROCESS_HEAP::ENTRY_MOVEABLE) {
+			Some(unsafe { &self.union0.Block })
+		} else {
+			None
+		}
+	}
+
+	/// Retrieves the `Region` union field.
+	#[must_use]
+	pub fn Region(&self) -> Option<&PROCESS_HEAP_ENTRY_Region> {
+		if self.wFlags.has(co::PROCESS_HEAP::REGION) {
+			Some(unsafe { &self.union0.Region })
+		} else {
+			None
+		}
+	}
+}
+
+/// [`PROCESS_INFORMATION`](https://learn.microsoft.com/en-us/windows/win32/api/processthreadsapi/ns-processthreadsapi-process_information)
+/// struct.
+#[repr(C)]
+pub struct PROCESS_INFORMATION {
+	pub hProcess: HPROCESS,
+	pub hThread: HTHREAD,
+	pub dwProcessId: u32,
+	pub dwThreadId: u32,
+}
+
+impl_default!(PROCESS_INFORMATION);
+
+/// [`PROCESSENTRY32`](https://learn.microsoft.com/en-us/windows/win32/api/tlhelp32/ns-tlhelp32-processentry32w)
+/// struct.
+#[repr(C)]
+pub struct PROCESSENTRY32 {
+	dwSize: u32,
+	cntUsage: u32,
+	pub th32ProcessID: u32,
+	th32DefaultHeapID: u64,
+	th32ModuleID: u32,
+	pub cntThreads: u32,
+	pub th32ParentProcessID: u32,
+	pub pcPriClassBase: i32,
+	dwFlags: u32,
+	szExeFile: [u16; MAX_PATH],
+}
+
+impl_default_with_size!(PROCESSENTRY32, dwSize);
+
+impl PROCESSENTRY32 {
+	pub_fn_string_arr_get_set!(szExeFile, set_szExeFile);
+}
+
+/// [`PROCESSOR_NUMBER`](https://learn.microsoft.com/en-us/windows/win32/api/winnt/ns-winnt-processor_number)
+/// struct.
+#[repr(C)]
+#[derive(Default, Clone, Copy, PartialEq, Eq)]
+pub struct PROCESSOR_NUMBER {
+	pub Group: u16,
+	pub Number: u8,
+	Reserved: u8,
+}
+
+/// [`SECURITY_ATTRIBUTES`](https://learn.microsoft.com/en-us/previous-versions/windows/desktop/legacy/aa379560(v=vs.85))
+/// struct.
+#[repr(C)]
+pub struct SECURITY_ATTRIBUTES<'a> {
+	nLength: u32,
+	lpSecurityDescriptor: *mut SECURITY_DESCRIPTOR,
+	bInheritHandle: i32,
+
+	_lpSecurityDescriptor: PhantomData<&'a mut SECURITY_DESCRIPTOR>,
+}
+
+impl_default_with_size!(SECURITY_ATTRIBUTES, nLength, 'a);
+
+impl<'a> SECURITY_ATTRIBUTES<'a> {
+	pub_fn_ptr_get_set!('a, lpSecurityDescriptor, set_lpSecurityDescriptor, SECURITY_DESCRIPTOR);
+	pub_fn_bool_get_set!(bInheritHandle, set_bInheritHandle);
+}
+
+/// [`SECURITY_DESCRIPTOR`](https://learn.microsoft.com/en-us/windows/win32/api/winnt/ns-winnt-security_descriptor)
+/// struct.
+#[repr(C)]
+pub struct SECURITY_DESCRIPTOR {
+	pub Revision: u8,
+	pub Sbz1: u8,
+	pub Control: co::SE,
+	pub Owner: *mut std::ffi::c_void,
+	pub Group: *mut std::ffi::c_void,
+	pub Sacl: *mut ACL,
+	pub Dacl: *mut ACL,
+}
+
+impl Default for SECURITY_DESCRIPTOR {
+	fn default() -> Self {
+		InitializeSecurityDescriptor().unwrap()
+	}
+}
+
+/// [`SERVICE_TIMECHANGE_INFO`](https://learn.microsoft.com/en-us/windows/win32/api/winsvc/ns-winsvc-service_timechange_info)
+/// struct.
+#[repr(C)]
+#[derive(Default, Clone, Copy, PartialEq, Eq)]
+pub struct SERVICE_TIMECHANGE_INFO {
+	liNewTime: i64,
+	liOldTime: i64,
+}
+
+impl SERVICE_TIMECHANGE_INFO {
+	/// Returns the `liNewTime` field.
+	#[must_use]
+	pub const fn liNewTime(&self) -> FILETIME {
+		FILETIME {
+			dwLowDateTime: LODWORD(self.liNewTime as _),
+			dwHighDateTime: HIDWORD(self.liNewTime as _),
+		}
+	}
+
+	/// Returns the `liOldTime` field.
+	#[must_use]
+	pub const fn liOldTime(&self) -> FILETIME {
+		FILETIME {
+			dwLowDateTime: LODWORD(self.liOldTime as _),
+			dwHighDateTime: HIDWORD(self.liOldTime as _),
+		}
+	}
+
+	/// Sets the `liNewTime` field.
+	pub fn set_liNewTime(&mut self, ft: FILETIME) {
+		self.liNewTime = MAKEQWORD(ft.dwLowDateTime, ft.dwHighDateTime) as _;
+	}
+
+	/// Sets the `liOldTime` field.
+	pub fn set_liOldTime(&mut self, ft: FILETIME) {
+		self.liOldTime = MAKEQWORD(ft.dwLowDateTime, ft.dwHighDateTime) as _;
+	}
+}
+
+/// [`SERVICE_STATUS`](https://learn.microsoft.com/en-us/windows/win32/api/winsvc/ns-winsvc-service_status)
+#[repr(C)]
+pub struct SERVICE_STATUS {
+	dwServiceType: co::SERVICE_TYPE,
+	dwCurrentState: co::SERVICE_STATE,
+	dwControlsAccepted: co::SERVICE_ACCEPT,
+	dwWin32ExitCode: u32,
+	dwServiceSpecificExitCode: u32,
+	dwCheckPoint: u32,
+	dwWaitPoint: u32,
+}
+
+/// [`SID`](https://learn.microsoft.com/en-us/windows/win32/api/winnt/ns-winnt-sid)
+/// struct.
+///
+/// Note that you cannot directly instantiate this
+/// [`VariableSized`](crate::prelude::VariableSized) struct, because the
+/// `SubAuthority` field is dynamically allocated. There are 3 possible types of
+/// allocations:
+///
+/// * handled by the OS, which yields a [`FreeSidGuard`](crate::guard::FreeSidGuard);
+/// * handled by the OS, which yields a [`LocalFreeSidGuard`](crate::guard::LocalFreeSidGuard);
+/// * handled by WinSafe, which yields a [`SidGuard`](crate::guard::SidGuard).
+#[repr(C)]
+pub struct SID {
+	pub Revision: u8,
+	pub(in crate::kernel) SubAuthorityCount: u8,
+	pub IdentifierAuthority: SID_IDENTIFIER_AUTHORITY,
+	SubAuthority: [co::RID; 1],
+}
+
+impl VariableSized for SID {}
+
+impl std::fmt::Display for SID {
+	fn fmt(&self, f: &mut std::fmt::Formatter<'_>) -> std::fmt::Result {
+		match ConvertSidToStringSid(self) {
+			Ok(name) => write!(f, "{}", name),
+			Err(err) => write!(f, "{}", err),
+		}
+	}
+}
+
+impl SID {
+	/// Returns the `SubAuthorityCount` field.
+	#[must_use]
+	pub fn SubAuthorityCount(&self) -> u8 {
+		self.SubAuthority().len() as _
+	}
+
+	/// Returns the `SubAuthority` field.
+	#[must_use]
+	pub fn SubAuthority(&self) -> &[co::RID] {
+		unsafe {
+			std::slice::from_raw_parts(
+				self.SubAuthority.as_ptr(), self.SubAuthorityCount as _)
+		}
+	}
+}
+
+/// [`SID_AND_ATTRIBUTES`](https://learn.microsoft.com/en-us/windows/win32/api/winnt/ns-winnt-sid_and_attributes)
+/// struct.
+#[repr(C)]
+#[derive(Clone)]
+pub struct SID_AND_ATTRIBUTES<'a> {
+	Sid: *mut SID,
+	pub Attributes: u32,
+
+	_Sid: PhantomData<&'a mut SID>,
+}
+
+impl_default!(SID_AND_ATTRIBUTES, 'a);
+
+impl<'a> SID_AND_ATTRIBUTES<'a> {
+	pub_fn_ptr_get_set!('a, Sid, set_Sid, SID);
+}
+
+/// [`SID_IDENTIFIER_AUTHORITY`](https://learn.microsoft.com/en-us/windows/win32/api/winnt/ns-winnt-sid_identifier_authority)
+/// struct.
+#[repr(C)]
+#[derive(Debug, PartialEq, Eq, Hash)]
+pub struct SID_IDENTIFIER_AUTHORITY {
+	pub Value: [u8; 6],
+}
+
+impl std::fmt::Display for SID_IDENTIFIER_AUTHORITY {
+	fn fmt(&self, f: &mut std::fmt::Formatter<'_>) -> std::fmt::Result {
+		std::fmt::Debug::fmt(&self.Value, f) // delegate to array Debug
+	}
+}
+
+macro_rules! predef_sid_ident_au {
+	($name:ident, $val:expr) => {
+		/// Predefined `SID_IDENTIFIER_AUTHORITY`. Originally has `SECURITY`
+		/// prefix and `AUTHORITY` suffix.
+		pub const $name: Self = Self { Value: $val };
+	};
+}
+
+impl SID_IDENTIFIER_AUTHORITY {
+	predef_sid_ident_au!(NULL, [0, 0, 0, 0, 0, 0]);
+	predef_sid_ident_au!(WORLD, [0, 0, 0, 0, 0, 1]);
+	predef_sid_ident_au!(LOCAL, [0, 0, 0, 0, 0, 2]);
+	predef_sid_ident_au!(CREATOR, [0, 0, 0, 0, 0, 3]);
+	predef_sid_ident_au!(NON_UNIQUE, [0, 0, 0, 0, 0, 4]);
+	predef_sid_ident_au!(RESOURCE_MANAGER, [0, 0, 0, 0, 0, 9]);
+	predef_sid_ident_au!(NT, [0, 0, 0, 0, 0, 5]);
+	predef_sid_ident_au!(APP_PACKAGE, [0, 0, 0, 0, 0, 15]);
+	predef_sid_ident_au!(MANDATORY_LABEL, [0, 0, 0, 0, 0, 16]);
+	predef_sid_ident_au!(SCOPED_POLICY_ID, [0, 0, 0, 0, 0, 17]);
+	predef_sid_ident_au!(AUTHENTICATION, [0, 0, 0, 0, 0, 18]);
+	predef_sid_ident_au!(PROCESS_TRUST, [0, 0, 0, 0, 0, 19]);
+}
+
+/// [`STARTUPINFO`](https://learn.microsoft.com/en-us/windows/win32/api/processthreadsapi/ns-processthreadsapi-startupinfow)
+/// struct.
+#[repr(C)]
+pub struct STARTUPINFO<'a, 'b> {
+	cb: u32,
+	lpReserved: *mut u16,
+	lpDesktop: *mut u16,
+	lpTitle: *mut u16,
+	pub dwX: u32,
+	pub dwY: u32,
+	pub dwXSize: u32,
+	pub dwYSize: u32,
+	pub dwXCountChars: u32,
+	pub dwYCountChars: u32,
+	pub dwFillAttribute: u32,
+	pub dwFlags: co::STARTF,
+	wShowWindow: u16, // co::SW, should be 32-bit
+	cbReserved2: u16,
+	lpReserved2: *mut u8,
+	pub hStdInput: HPIPE,
+	pub hStdOutput: HPIPE,
+	pub hStdError: HPIPE,
+
+	_lpDesktop: PhantomData<&'a mut u16>,
+	_lpTitle: PhantomData<&'b mut u16>,
+}
+
+impl_default_with_size!(STARTUPINFO, cb, 'a, 'b);
+
+impl<'a, 'b> STARTUPINFO<'a, 'b> {
+	pub_fn_string_ptr_get_set!('a, lpDesktop, set_lpDesktop);
+	pub_fn_string_ptr_get_set!('a, lpTitle, set_lpTitle);
+
+	/// Returns the `wShowWindow` field.
+	#[must_use]
+	pub const fn wShowWindow(&self) -> co::SW {
+		unsafe { co::SW::from_raw(self.wShowWindow as _) }
+	}
+
+	/// Sets the `wShowWindow` field.
+	pub fn set_wShowWindow(&mut self, val: co::SW) {
+		self.wShowWindow = val.raw() as _;
+	}
+}
+
+/// [`SYSTEM_INFO`](https://learn.microsoft.com/en-us/windows/win32/api/sysinfoapi/ns-sysinfoapi-system_info)
+/// struct.
+#[repr(C)]
+pub struct SYSTEM_INFO {
+	pub wProcessorArchitecture: co::PROCESSOR_ARCHITECTURE,
+	wReserved: u16,
+	pub dwPageSize: u32,
+	pub lpMinimumApplicationAddress: *mut std::ffi::c_void,
+	pub lpMaximumApplicationAddress: *mut std::ffi::c_void,
+	pub dwActiveProcessorMask: usize,
+	pub dwNumberOfProcessors: u32,
+	pub dwProcessorType: co::PROCESSOR,
+	pub dwAllocationGranularity: u32,
+	pub wProcessorLevel: u16,
+	pub wProcessorRevision: u16,
+}
+
+impl_default!(SYSTEM_INFO);
+
+/// [`SYSTEMTIME`](https://learn.microsoft.com/en-us/windows/win32/api/minwinbase/ns-minwinbase-systemtime)
+/// struct.
+///
+/// Can be converted to [`FILETIME`](crate::FILETIME) with
+/// [`SystemTimeToFileTime`](crate::SystemTimeToFileTime) function.
+#[repr(C)]
+#[derive(Default, Clone, PartialEq, Eq)]
+pub struct SYSTEMTIME {
+	pub wYear: u16,
+	pub wMonth: u16,
+	pub wDayOfWeek: u16,
+	pub wDay: u16,
+	pub wHour: u16,
+	pub wMinute: u16,
+	pub wSecond: u16,
+	pub wMilliseconds: u16,
+}
+
+/// [`THREADENTRY32`](https://learn.microsoft.com/en-us/windows/win32/api/tlhelp32/ns-tlhelp32-threadentry32)
+/// struct.
+#[repr(C)]
+pub struct THREADENTRY32 {
+	dwSize: u32,
+	cntUsage: u32,
+	pub th32ThreadID: u32,
+	pub th32OwnerProcessID: u32,
+	pub tpBasePri: i32,
+	tpDeltaPri: i32,
+	dwFlags: u32,
+}
+
+impl_default_with_size!(THREADENTRY32, dwSize);
+
+/// [`TIME_ZONE_INFORMATION`](https://learn.microsoft.com/en-us/windows/win32/api/timezoneapi/ns-timezoneapi-time_zone_information)
+/// struct.
+#[repr(C)]
+#[derive(Default)]
+pub struct TIME_ZONE_INFORMATION {
+	pub bias: i32,
+	standardName: [u16; 32],
+	pub standardDate: SYSTEMTIME,
+	pub standardBias: i32,
+	daylightName: [u16; 32],
+	pub daylightDate: SYSTEMTIME,
+	pub daylightBias: i32,
+}
+
+impl TIME_ZONE_INFORMATION {
+	pub_fn_string_arr_get_set!(standardName, set_standardName);
+	pub_fn_string_arr_get_set!(daylightName, set_daylightName);
+}
+
+/// [`TOKEN_APPCONTAINER_INFORMATION`](https://learn.microsoft.com/en-us/windows/win32/api/winnt/ns-winnt-token_appcontainer_information)
+/// struct.
+#[repr(C)]
+pub struct TOKEN_APPCONTAINER_INFORMATION<'a> {
+	TokenAppContainer: *mut SID,
+
+	_TokenAppContainer: PhantomData<&'a mut SID>,
+}
+
+impl_default!(TOKEN_APPCONTAINER_INFORMATION, 'a);
+
+impl<'a> TOKEN_APPCONTAINER_INFORMATION<'a> {
+	pub_fn_ptr_get_set!('a, TokenAppContainer, set_TokenAppContainer, SID);
+}
+
+/// [`TOKEN_DEFAULT_DACL`](https://learn.microsoft.com/en-us/windows/win32/api/winnt/ns-winnt-token_default_dacl)
+/// struct.
+#[repr(C)]
+pub struct TOKEN_DEFAULT_DACL<'a> {
+	DefaultDacl: *mut ACL,
+
+	_DefaultDacl: PhantomData<&'a mut ACL>,
+}
+
+impl_default!(TOKEN_DEFAULT_DACL, 'a);
+
+impl<'a> TOKEN_DEFAULT_DACL<'a> {
+	pub_fn_ptr_get_set!('a, DefaultDacl, set_DefaultDacl, ACL);
+}
+
+/// [`TOKEN_ELEVATION`](https://learn.microsoft.com/en-us/windows/win32/api/winnt/ns-winnt-token_elevation)
+/// struct.
+#[repr(C)]
+#[derive(Default)]
+pub struct TOKEN_ELEVATION {
+	TokenIsElevated: u32,
+}
+
+impl TOKEN_ELEVATION {
+	pub_fn_bool_get_set!(TokenIsElevated, set_TokenIsElevated);
+}
+
+/// [`TOKEN_GROUPS`](https://learn.microsoft.com/en-us/windows/win32/api/winnt/ns-winnt-token_groups)
+/// struct.
+///
+/// Note that you cannot directly instantiate this struct. This is a
+/// [`VariableSized`](crate::prelude::VariableSized) struct, managed by
+/// [`TokenGroupsGuard`](crate::guard::TokenGroupsGuard).
+#[repr(C)]
+pub struct TOKEN_GROUPS<'a> {
+	pub(in crate::kernel) GroupCount: u32,
+	Groups: [SID_AND_ATTRIBUTES<'a>; 1],
+}
+
+impl<'a> VariableSized for TOKEN_GROUPS<'a> {}
+
+impl<'a> TOKEN_GROUPS<'a> {
+	/// Returns a dynamically allocated
+	/// [`TokenGroupsGuard`](crate::guard::TokenGroupsGuard).
+	#[must_use]
+	pub fn new(groups: &'a [SID_AND_ATTRIBUTES<'a>]) -> TokenGroupsGuard<'a> {
+		TokenGroupsGuard::new(groups)
+	}
+
+	/// Returns a constant slice over the `Groups` entries.
+	#[must_use]
+	pub const fn Groups(&self) -> &[SID_AND_ATTRIBUTES<'a>] {
+		unsafe {
+			std::slice::from_raw_parts(
+				self.Groups.as_ptr(),
+				self.GroupCount as _,
+			)
+		}
+	}
+
+	/// Returns a mutable slice over the `Groups` entries.
+	#[must_use]
+	pub fn Groups_mut(&mut self) -> &mut [SID_AND_ATTRIBUTES<'a>] {
+		unsafe {
+			std::slice::from_raw_parts_mut(
+				self.Groups.as_mut_ptr(),
+				self.GroupCount as _,
+			)
+		}
+	}
+}
+
+/// [`TOKEN_LINKED_TOKEN`](https://learn.microsoft.com/en-us/windows/win32/api/winnt/ns-winnt-token_linked_token)
+/// struct.
+#[repr(C)]
+pub struct TOKEN_LINKED_TOKEN {
+	pub LinkedToken: HACCESSTOKEN,
+}
+
+impl_default!(TOKEN_LINKED_TOKEN);
+
+/// [`TOKEN_MANDATORY_LABEL`](https://learn.microsoft.com/en-us/windows/win32/api/winnt/ns-winnt-token_mandatory_label)
+/// struct.
+#[repr(C)]
+pub struct TOKEN_MANDATORY_LABEL<'a> {
+	pub Label: SID_AND_ATTRIBUTES<'a>,
+}
+
+impl_default!(TOKEN_MANDATORY_LABEL, 'a);
+
+/// [`TOKEN_MANDATORY_POLICY`](https://learn.microsoft.com/en-us/windows/win32/api/winnt/ns-winnt-token_mandatory_policy)
+/// struct.
+#[repr(C)]
+pub struct TOKEN_MANDATORY_POLICY {
+	pub Policy: co::TOKEN_MANDATORY_POLICY,
+}
+
+impl_default!(TOKEN_MANDATORY_POLICY);
+
+/// [`TOKEN_ORIGIN`](https://learn.microsoft.com/en-us/windows/win32/api/winnt/ns-winnt-token_origin)
+/// struct.
+#[repr(C)]
+pub struct TOKEN_ORIGIN {
+	pub OriginatingLogonSession: LUID,
+}
+
+impl_default!(TOKEN_ORIGIN);
+
+/// [`TOKEN_OWNER`](https://learn.microsoft.com/en-us/windows/win32/api/winnt/ns-winnt-token_owner)
+/// struct.
+#[repr(C)]
+pub struct TOKEN_OWNER<'a> {
+	Owner: *mut SID,
+
+	_Owner: PhantomData<&'a mut SID>,
+}
+
+impl_default!(TOKEN_OWNER, 'a);
+
+impl<'a> TOKEN_OWNER<'a> {
+	pub_fn_ptr_get_set!('a, Owner, set_Owner, SID);
+}
+
+/// [`TOKEN_PRIMARY_GROUP`](https://learn.microsoft.com/en-us/windows/win32/api/winnt/ns-winnt-token_primary_group)
+/// struct.
+#[repr(C)]
+pub struct TOKEN_PRIMARY_GROUP<'a> {
+	PrimaryGroup: *mut SID,
+
+	_Owner: PhantomData<&'a mut SID>,
+}
+
+impl_default!(TOKEN_PRIMARY_GROUP, 'a);
+
+impl<'a> TOKEN_PRIMARY_GROUP<'a> {
+	pub_fn_ptr_get_set!('a, PrimaryGroup, set_PrimaryGroup, SID);
+}
+
+/// [`TOKEN_PRIVILEGES`](https://learn.microsoft.com/en-us/windows/win32/api/winnt/ns-winnt-token_privileges)
+/// struct.
+///
+/// Note that you cannot directly instantiate this struct. This is a
+/// [`VariableSized`](crate::prelude::VariableSized) struct, managed by
+/// [`TokenPrivilegesGuard`](crate::guard::TokenPrivilegesGuard).
+#[repr(C)]
+pub struct TOKEN_PRIVILEGES {
+	pub(in crate::kernel) PrivilegeCount: u32,
+	Privileges: [LUID_AND_ATTRIBUTES; 1],
+}
+
+impl VariableSized for TOKEN_PRIVILEGES {}
+
+impl TOKEN_PRIVILEGES {
+	/// Returns a dynamically allocated
+	/// [`TokenPrivilegesGuard`](crate::guard::TokenPrivilegesGuard).
+	#[must_use]
+	pub fn new(privileges: &[LUID_AND_ATTRIBUTES]) -> TokenPrivilegesGuard {
+		TokenPrivilegesGuard::new(privileges)
+	}
+
+	/// Returns a constant slice over the `Privileges` entries.
+	#[must_use]
+	pub const fn Privileges(&self) -> &[LUID_AND_ATTRIBUTES] {
+		unsafe {
+			std::slice::from_raw_parts(
+				self.Privileges.as_ptr(),
+				self.PrivilegeCount as _,
+			)
+		}
+	}
+
+	/// Returns a mutable slice over the `Privileges` entries.
+	#[must_use]
+	pub fn Privileges_mut(&mut self) -> &mut [LUID_AND_ATTRIBUTES] {
+		unsafe {
+			std::slice::from_raw_parts_mut(
+				self.Privileges.as_mut_ptr(),
+				self.PrivilegeCount as _,
+			)
+		}
+	}
+}
+
+/// [`TOKEN_SOURCE`](https://learn.microsoft.com/en-us/windows/win32/api/winnt/ns-winnt-token_source)
+/// struct.
+#[repr(C)]
+#[derive(PartialEq, Eq)]
+pub struct TOKEN_SOURCE {
+	pub SourceName: [i8; TOKEN_SOURCE_LENGTH],
+	pub SourceIdentifier: LUID,
+}
+
+impl_default!(TOKEN_SOURCE);
+
+/// [`TOKEN_STATISTICS`](https://learn.microsoft.com/en-us/windows/win32/api/winnt/ns-winnt-token_statistics)
+/// struct.
+#[repr(C)]
+pub struct TOKEN_STATISTICS {
+	pub TokenId: LUID,
+	pub AuthenticationId: LUID,
+	pub ExpirationTime: i64,
+	pub TokenType: co::TOKEN_TYPE,
+	pub ImpersonationLevel: co::SECURITY_IMPERSONATION,
+	pub DynamicCharged: u32,
+	pub DynamicAvailable: u32,
+	pub GroupCount: u32,
+	pub PrivilegeCount: u32,
+	pub ModifiedId: LUID,
+}
+
+impl_default!(TOKEN_STATISTICS);
+
+/// [`TOKEN_USER`](https://learn.microsoft.com/en-us/windows/win32/api/winnt/ns-winnt-token_user)
+/// struct.
+#[repr(C)]
+#[derive(Default)]
+pub struct TOKEN_USER<'a> {
+	pub User: SID_AND_ATTRIBUTES<'a>,
+}
+
+/// [`VALENT`](https://learn.microsoft.com/en-us/windows/win32/api/winreg/ns-winreg-valentw)
+/// struct.
+#[repr(C)]
+#[derive(Clone)]
+pub struct VALENT {
+	pub ve_valuename: *mut u16,
+	pub ve_valuelen: u32,
+	pub ve_valueptr: usize,
+	pub ve_type: co::REG,
+}
+
+impl_default!(VALENT);
+
+impl VALENT {
+	/// Returns a projection over `src`, delimited by `ve_valueptr` and
+	/// `ve_valuelen` fields.
+	pub unsafe fn buf_projection<'a>(&'a self, src: &'a [u8]) -> &'a [u8] {
+		let proj_idx = self.ve_valueptr - src.as_ptr() as usize;
+		let proj_past_idx = proj_idx + self.ve_valuelen as usize;
+		&src[proj_idx..proj_past_idx]
+	}
+}
+
+/// [`WIN32_FIND_DATA`](https://learn.microsoft.com/en-us/windows/win32/api/minwinbase/ns-minwinbase-win32_find_dataw)
+/// struct.
+#[repr(C)]
+pub struct WIN32_FIND_DATA {
+	pub dwFileAttributes: co::FILE_ATTRIBUTE,
+	pub ftCreationTime: FILETIME,
+	pub ftLastAccessTime: FILETIME,
+	pub tLastWriteTime: FILETIME,
+	nFileSizeHigh: u32,
+	nFileSizeLow: u32,
+	dwReserved0: u32,
+	dwReserved1: u32,
+	cFileName: [u16; MAX_PATH],
+	cAlternateFileName: [u16; 14],
+}
+
+impl_default!(WIN32_FIND_DATA);
+
+impl WIN32_FIND_DATA {
+	pub_fn_string_arr_get_set!(cFileName, set_cFileName);
+	pub_fn_string_arr_get_set!(cAlternateFileName, set_cAlternateFileName);
+
+	/// Returns the nFileSizeHigh and nFileSizeLow fields.
+	#[must_use]
+	pub const fn nFileSize(&self) -> u64 {
+		MAKEQWORD(self.nFileSizeLow, self.nFileSizeHigh)
+	}
+}
+
+/// [`WTSSESSION_NOTIFICATION`](https://learn.microsoft.com/en-us/windows/win32/api/winuser/ns-winuser-wtssession_notification)
+/// struct.
+#[repr(C)]
+#[derive(Default, Clone, Copy, PartialEq)]
+pub struct WTSSESSION_NOTIFICATION {
+	pub cbSize: u32,
+	pub dwSessionId: u32,
+}
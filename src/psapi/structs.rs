#![allow(non_camel_case_types, non_snake_case)]

<<<<<<< HEAD
use crate::kernel::ffi_types::*;
=======
/// [`MODULEINFO`](https://learn.microsoft.com/en-us/windows/win32/api/psapi/ns-psapi-moduleinfo)
/// struct.
#[repr(C)]
pub struct MODULEINFO {
	pub lpBaseOfDll: *mut std::ffi::c_void,
	pub SizeOfImage: u32,
	pub EntryPoint: *mut std::ffi::c_void,
}

impl_default!(MODULEINFO);

/// [`PERFORMANCE_INFORMATION`](https://learn.microsoft.com/en-us/windows/win32/api/psapi/ns-psapi-performance_information)
/// struct.
#[repr(C)]
pub struct PERFORMANCE_INFORMATION {
	cb: u32,
	pub CommitTotal: usize,
	pub CommitLimit: usize,
	pub CommitPeak: usize,
	pub PhysicalTotal: usize,
	pub PhysicalAvailable: usize,
	pub SystemCache: usize,
	pub KernelTotal: usize,
	pub KernelPaged: usize,
	pub KernelNonpaged: usize,
	pub PageSize: usize,
	pub HandleCount: u32,
	pub ProcessCount: u32,
	pub ThreadCount: u32,
}

impl_default!(PERFORMANCE_INFORMATION, cb);
>>>>>>> e4eb4274

/// [`PROCESS_MEMORY_COUNTERS_EX`](https://learn.microsoft.com/en-us/windows/win32/api/psapi/ns-psapi-process_memory_counters_ex)
/// struct.
#[repr(C)]
pub struct PROCESS_MEMORY_COUNTERS_EX {
	cb: u32,
	pub PageFaultCount: u32,
	pub PeakWorkingSetSize: usize,
	pub WorkingSetSize: usize,
	pub QuotaPeakPagedPoolUsage: usize,
	pub QuotaPagedPoolUsage: usize,
	pub QuotaPeakNonPagedPoolUsage: usize,
	pub QuotaNonPagedPoolUsage: usize,
	pub PagefileUsage: usize,
	pub PeakPagefileUsage: usize,
	pub PrivateUsage: usize,
}

impl_default!(PROCESS_MEMORY_COUNTERS_EX, cb);

/// [`MODULEINFO`](https://learn.microsoft.com/en-us/windows/win32/api/psapi/ns-psapi-moduleinfo)
/// struct.
#[repr(C)]
pub struct MODULEINFO {
	pub lpBaseOfDll: PVOID,
	pub SizeOfImage: u32,
	pub EntryPoint: PVOID,
}

impl_default!(MODULEINFO);<|MERGE_RESOLUTION|>--- conflicted
+++ resolved
@@ -1,68 +1,53 @@
-#![allow(non_camel_case_types, non_snake_case)]
-
-<<<<<<< HEAD
-use crate::kernel::ffi_types::*;
-=======
-/// [`MODULEINFO`](https://learn.microsoft.com/en-us/windows/win32/api/psapi/ns-psapi-moduleinfo)
-/// struct.
-#[repr(C)]
-pub struct MODULEINFO {
-	pub lpBaseOfDll: *mut std::ffi::c_void,
-	pub SizeOfImage: u32,
-	pub EntryPoint: *mut std::ffi::c_void,
-}
-
-impl_default!(MODULEINFO);
-
-/// [`PERFORMANCE_INFORMATION`](https://learn.microsoft.com/en-us/windows/win32/api/psapi/ns-psapi-performance_information)
-/// struct.
-#[repr(C)]
-pub struct PERFORMANCE_INFORMATION {
-	cb: u32,
-	pub CommitTotal: usize,
-	pub CommitLimit: usize,
-	pub CommitPeak: usize,
-	pub PhysicalTotal: usize,
-	pub PhysicalAvailable: usize,
-	pub SystemCache: usize,
-	pub KernelTotal: usize,
-	pub KernelPaged: usize,
-	pub KernelNonpaged: usize,
-	pub PageSize: usize,
-	pub HandleCount: u32,
-	pub ProcessCount: u32,
-	pub ThreadCount: u32,
-}
-
-impl_default!(PERFORMANCE_INFORMATION, cb);
->>>>>>> e4eb4274
-
-/// [`PROCESS_MEMORY_COUNTERS_EX`](https://learn.microsoft.com/en-us/windows/win32/api/psapi/ns-psapi-process_memory_counters_ex)
-/// struct.
-#[repr(C)]
-pub struct PROCESS_MEMORY_COUNTERS_EX {
-	cb: u32,
-	pub PageFaultCount: u32,
-	pub PeakWorkingSetSize: usize,
-	pub WorkingSetSize: usize,
-	pub QuotaPeakPagedPoolUsage: usize,
-	pub QuotaPagedPoolUsage: usize,
-	pub QuotaPeakNonPagedPoolUsage: usize,
-	pub QuotaNonPagedPoolUsage: usize,
-	pub PagefileUsage: usize,
-	pub PeakPagefileUsage: usize,
-	pub PrivateUsage: usize,
-}
-
-impl_default!(PROCESS_MEMORY_COUNTERS_EX, cb);
-
-/// [`MODULEINFO`](https://learn.microsoft.com/en-us/windows/win32/api/psapi/ns-psapi-moduleinfo)
-/// struct.
-#[repr(C)]
-pub struct MODULEINFO {
-	pub lpBaseOfDll: PVOID,
-	pub SizeOfImage: u32,
-	pub EntryPoint: PVOID,
-}
-
-impl_default!(MODULEINFO);+#![allow(non_camel_case_types, non_snake_case)]
+
+/// [`MODULEINFO`](https://learn.microsoft.com/en-us/windows/win32/api/psapi/ns-psapi-moduleinfo)
+/// struct.
+#[repr(C)]
+pub struct MODULEINFO {
+	pub lpBaseOfDll: *mut std::ffi::c_void,
+	pub SizeOfImage: u32,
+	pub EntryPoint: *mut std::ffi::c_void,
+}
+
+impl_default!(MODULEINFO);
+
+/// [`PERFORMANCE_INFORMATION`](https://learn.microsoft.com/en-us/windows/win32/api/psapi/ns-psapi-performance_information)
+/// struct.
+#[repr(C)]
+pub struct PERFORMANCE_INFORMATION {
+	cb: u32,
+	pub CommitTotal: usize,
+	pub CommitLimit: usize,
+	pub CommitPeak: usize,
+	pub PhysicalTotal: usize,
+	pub PhysicalAvailable: usize,
+	pub SystemCache: usize,
+	pub KernelTotal: usize,
+	pub KernelPaged: usize,
+	pub KernelNonpaged: usize,
+	pub PageSize: usize,
+	pub HandleCount: u32,
+	pub ProcessCount: u32,
+	pub ThreadCount: u32,
+}
+
+impl_default!(PERFORMANCE_INFORMATION, cb);
+
+/// [`PROCESS_MEMORY_COUNTERS_EX`](https://learn.microsoft.com/en-us/windows/win32/api/psapi/ns-psapi-process_memory_counters_ex)
+/// struct.
+#[repr(C)]
+pub struct PROCESS_MEMORY_COUNTERS_EX {
+	cb: u32,
+	pub PageFaultCount: u32,
+	pub PeakWorkingSetSize: usize,
+	pub WorkingSetSize: usize,
+	pub QuotaPeakPagedPoolUsage: usize,
+	pub QuotaPagedPoolUsage: usize,
+	pub QuotaPeakNonPagedPoolUsage: usize,
+	pub QuotaNonPagedPoolUsage: usize,
+	pub PagefileUsage: usize,
+	pub PeakPagefileUsage: usize,
+	pub PrivateUsage: usize,
+}
+
+impl_default!(PROCESS_MEMORY_COUNTERS_EX, cb);